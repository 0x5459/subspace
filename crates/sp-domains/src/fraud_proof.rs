--- conflicted
+++ resolved
@@ -1,10 +1,6 @@
-<<<<<<< HEAD
 use crate::storage_proof::{DomainRuntimeCodeWithProof, OpaqueBundleWithProof};
 use crate::{DomainId, ExecutionReceipt, ReceiptHash, SealedBundleHeader};
-=======
-use crate::{DomainId, ReceiptHash, SealedBundleHeader};
 use hash_db::Hasher;
->>>>>>> 606d2592
 use parity_scale_codec::{Decode, Encode};
 use scale_info::TypeInfo;
 use sp_consensus_slots::Slot;
@@ -355,7 +351,6 @@
                 bad_receipt_hash, ..
             } => *bad_receipt_hash,
             FraudProof::InvalidTotalRewards(proof) => proof.bad_receipt_hash(),
-<<<<<<< HEAD
             FraudProof::InvalidBundles(proof) => match proof {
                 InvalidBundlesFraudProof::MissingInvalidBundleEntry(proof) => {
                     proof.bad_receipt_hash
@@ -363,11 +358,7 @@
                 // TODO: Return bad receipt hash
                 InvalidBundlesFraudProof::ValidAsInvalid(_) => Default::default(),
             },
-=======
-            // TODO: Remove default value when invalid bundle proofs are fully expanded
-            FraudProof::InvalidBundles(_) => Default::default(),
             FraudProof::InvalidExtrinsicsRoot(proof) => proof.bad_receipt_hash,
->>>>>>> 606d2592
         }
     }
 
