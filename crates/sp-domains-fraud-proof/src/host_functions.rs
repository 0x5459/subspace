use crate::{
    FraudProofVerificationInfoRequest, FraudProofVerificationInfoResponse, SetCodeExtrinsic,
};
use codec::{Decode, Encode};
use domain_block_preprocessor::inherents::extract_domain_runtime_upgrade_code;
use domain_block_preprocessor::runtime_api::{
    SetCodeConstructor, SignerExtractor, TimestampExtrinsicConstructor,
};
use domain_block_preprocessor::runtime_api_light::RuntimeApiLight;
use sc_client_api::BlockBackend;
use sc_executor::RuntimeVersionOf;
use sp_api::{BlockT, HashT, ProvideRuntimeApi};
use sp_blockchain::HeaderBackend;
use sp_core::traits::{CodeExecutor, FetchRuntimeCode, RuntimeCode};
use sp_core::H256;
use sp_domains::{DomainId, DomainsApi};
<<<<<<< HEAD
use sp_runtime::traits::Header as HeaderT;
=======
use sp_runtime::traits::{Header as HeaderT, NumberFor};
use sp_runtime::OpaqueExtrinsic;
use sp_std::vec::Vec;
>>>>>>> 1756a8ed
use sp_trie::StorageProof;
use std::borrow::Cow;
use std::marker::PhantomData;
use std::sync::Arc;
use subspace_core_primitives::Randomness;

struct DomainRuntimeCodeFetcher(Vec<u8>);

impl FetchRuntimeCode for DomainRuntimeCodeFetcher {
    fn fetch_runtime_code(&self) -> Option<Cow<[u8]>> {
        Some(Cow::Borrowed(self.0.as_ref()))
    }
}

/// Trait to query and verify Domains Fraud proof.
pub trait FraudProofHostFunctions: Send + Sync {
    /// Returns the required verification info for the runtime to verify the Fraud proof.
    fn get_fraud_proof_verification_info(
        &self,
        consensus_block_hash: H256,
        fraud_proof_verification_req: FraudProofVerificationInfoRequest,
    ) -> Option<FraudProofVerificationInfoResponse>;

    /// Derive the bundle digest for the given bundle body.
    fn derive_bundle_digest(
        &self,
        consensus_block_hash: H256,
        domain_id: DomainId,
        bundle_body: Vec<OpaqueExtrinsic>,
    ) -> Option<H256>;

    /// Check the execution proof
    fn execution_proof_check(
        &self,
        pre_state_root: H256,
        // TODO: implement `PassBy` for `sp_trie::StorageProof` in upstream to pass it directly here
        encoded_proof: Vec<u8>,
        verifying_method: &str,
        call_data: &[u8],
        domain_runtime_code: Vec<u8>,
    ) -> Option<Vec<u8>>;
}

sp_externalities::decl_extension! {
    /// Domains fraud proof host function
    pub struct FraudProofExtension(std::sync::Arc<dyn FraudProofHostFunctions>);
}

impl FraudProofExtension {
    /// Create a new instance of [`FraudProofExtension`].
    pub fn new(inner: std::sync::Arc<dyn FraudProofHostFunctions>) -> Self {
        Self(inner)
    }
}

/// Trait Impl to query and verify Domains Fraud proof.
pub struct FraudProofHostFunctionsImpl<Block, Client, DomainBlock, Executor> {
    consensus_client: Arc<Client>,
    executor: Arc<Executor>,
    _phantom: PhantomData<(Block, DomainBlock)>,
}

impl<Block, Client, DomainBlock, Executor>
    FraudProofHostFunctionsImpl<Block, Client, DomainBlock, Executor>
{
    pub fn new(consensus_client: Arc<Client>, executor: Arc<Executor>) -> Self {
        FraudProofHostFunctionsImpl {
            consensus_client,
            executor,
            _phantom: Default::default(),
        }
    }
}

impl<Block, Client, DomainBlock, Executor>
    FraudProofHostFunctionsImpl<Block, Client, DomainBlock, Executor>
where
    Block: BlockT,
    Block::Hash: From<H256>,
    DomainBlock: BlockT,
<<<<<<< HEAD
    Client: HeaderBackend<Block> + ProvideRuntimeApi<Block>,
    Client::Api: DomainsApi<Block, DomainBlock::Header>,
=======
    Client: BlockBackend<Block> + HeaderBackend<Block> + ProvideRuntimeApi<Block>,
    Client::Api: DomainsApi<Block, NumberFor<DomainBlock>, DomainBlock::Hash>,
>>>>>>> 1756a8ed
    Executor: CodeExecutor + RuntimeVersionOf,
{
    fn get_block_randomness(&self, consensus_block_hash: H256) -> Option<Randomness> {
        let runtime_api = self.consensus_client.runtime_api();
        let consensus_block_hash = consensus_block_hash.into();
        runtime_api
            .extrinsics_shuffling_seed(consensus_block_hash)
            .ok()
    }

    fn derive_domain_timestamp_extrinsic(
        &self,
        consensus_block_hash: H256,
        domain_id: DomainId,
    ) -> Option<Vec<u8>> {
        let runtime_api = self.consensus_client.runtime_api();
        let runtime_code = self.get_domain_runtime_code(consensus_block_hash, domain_id)?;
        let timestamp = runtime_api.timestamp(consensus_block_hash.into()).ok()?;

        let domain_runtime_api_light =
            RuntimeApiLight::new(self.executor.clone(), runtime_code.into());

        TimestampExtrinsicConstructor::<DomainBlock>::construct_timestamp_extrinsic(
            &domain_runtime_api_light,
            // We do not care about the domain hash since this is stateless call into
            // domain runtime,
            Default::default(),
            timestamp,
        )
        .ok()
        .map(|ext| ext.encode())
    }

    fn get_domain_bundle_body(
        &self,
        consensus_block_hash: H256,
        domain_id: DomainId,
        bundle_index: u32,
    ) -> Option<Vec<OpaqueExtrinsic>> {
        let consensus_block_hash = consensus_block_hash.into();
        let consensus_extrinsics = self
            .consensus_client
            .block_body(consensus_block_hash)
            .ok()??;
        let mut bundles = self
            .consensus_client
            .runtime_api()
            .extract_successful_bundles(consensus_block_hash, domain_id, consensus_extrinsics)
            .ok()?;

        if bundle_index < bundles.len() as u32 {
            Some(bundles.swap_remove(bundle_index as usize).extrinsics)
        } else {
            None
        }
    }

    fn derive_domain_set_code_extrinsic(
        &self,
        consensus_block_hash: H256,
        domain_id: DomainId,
    ) -> Option<SetCodeExtrinsic> {
        let maybe_upgraded_runtime = extract_domain_runtime_upgrade_code::<_, _, DomainBlock>(
            &self.consensus_client,
            consensus_block_hash.into(),
            domain_id,
        )
        .ok()
        .flatten();

        if let Some(upgraded_runtime) = maybe_upgraded_runtime {
            let runtime_code = self.get_domain_runtime_code(consensus_block_hash, domain_id)?;
            let domain_runtime_api_light =
                RuntimeApiLight::new(self.executor.clone(), runtime_code.into());

            SetCodeConstructor::<DomainBlock>::construct_set_code_extrinsic(
                &domain_runtime_api_light,
                // We do not care about the domain hash since this is stateless call into
                // domain runtime,
                Default::default(),
                upgraded_runtime,
            )
            .ok()
            .map(|ext| SetCodeExtrinsic::EncodedExtrinsic(ext.encode()))
        } else {
            Some(SetCodeExtrinsic::None)
        }
    }

    fn get_domain_runtime_code(
        &self,
        consensus_block_hash: H256,
        domain_id: DomainId,
    ) -> Option<Vec<u8>> {
        let runtime_api = self.consensus_client.runtime_api();
        // Use the parent hash to get the actual used domain runtime code
        // TODO: update once we can get the actual used domain runtime code by `consensus_block_hash`
        let consensus_block_header = self
            .consensus_client
            .header(consensus_block_hash.into())
            .ok()
            .flatten()?;
        runtime_api
            .domain_runtime_code(*consensus_block_header.parent_hash(), domain_id)
            .ok()
            .flatten()
    }
}

impl<Block, Client, DomainBlock, Executor> FraudProofHostFunctions
    for FraudProofHostFunctionsImpl<Block, Client, DomainBlock, Executor>
where
    Block: BlockT,
    Block::Hash: From<H256>,
    DomainBlock: BlockT,
<<<<<<< HEAD
    DomainBlock::Hash: From<H256>,
    Client: HeaderBackend<Block> + ProvideRuntimeApi<Block>,
    Client::Api: DomainsApi<Block, DomainBlock::Header>,
=======
    DomainBlock::Hash: Into<H256> + From<H256>,
    Client: BlockBackend<Block> + HeaderBackend<Block> + ProvideRuntimeApi<Block>,
    Client::Api: DomainsApi<Block, NumberFor<DomainBlock>, DomainBlock::Hash>,
>>>>>>> 1756a8ed
    Executor: CodeExecutor + RuntimeVersionOf,
{
    fn get_fraud_proof_verification_info(
        &self,
        consensus_block_hash: H256,
        fraud_proof_verification_req: FraudProofVerificationInfoRequest,
    ) -> Option<FraudProofVerificationInfoResponse> {
        match fraud_proof_verification_req {
            FraudProofVerificationInfoRequest::BlockRandomness => self
                .get_block_randomness(consensus_block_hash)
                .map(|block_randomness| {
                    FraudProofVerificationInfoResponse::BlockRandomness(block_randomness)
                }),
            FraudProofVerificationInfoRequest::DomainTimestampExtrinsic(domain_id) => self
                .derive_domain_timestamp_extrinsic(consensus_block_hash, domain_id)
                .map(|domain_timestamp_extrinsic| {
                    FraudProofVerificationInfoResponse::DomainTimestampExtrinsic(
                        domain_timestamp_extrinsic,
                    )
                }),
            FraudProofVerificationInfoRequest::DomainBundleBody {
                domain_id,
                bundle_index,
            } => self
                .get_domain_bundle_body(consensus_block_hash, domain_id, bundle_index)
                .map(|domain_bundle_body| {
                    FraudProofVerificationInfoResponse::DomainBundleBody(domain_bundle_body)
                }),
            FraudProofVerificationInfoRequest::DomainRuntimeCode(domain_id) => self
                .get_domain_runtime_code(consensus_block_hash, domain_id)
                .map(|domain_runtime_code| {
                    FraudProofVerificationInfoResponse::DomainRuntimeCode(domain_runtime_code)
                }),
            FraudProofVerificationInfoRequest::DomainSetCodeExtrinsic(domain_id) => self
                .derive_domain_set_code_extrinsic(consensus_block_hash, domain_id)
                .map(|maybe_domain_set_code_extrinsic| {
                    FraudProofVerificationInfoResponse::DomainSetCodeExtrinsic(
                        maybe_domain_set_code_extrinsic,
                    )
                }),
        }
    }

    fn derive_bundle_digest(
        &self,
        consensus_block_hash: H256,
        domain_id: DomainId,
        bundle_body: Vec<OpaqueExtrinsic>,
    ) -> Option<H256> {
        let mut extrinsics = Vec::with_capacity(bundle_body.len());
        for opaque_extrinsic in bundle_body {
            let ext = <<DomainBlock as BlockT>::Extrinsic>::decode(
                &mut opaque_extrinsic.encode().as_slice(),
            )
            .ok()?;
            extrinsics.push(ext);
        }

        let domain_runtime_code = self.get_domain_runtime_code(consensus_block_hash, domain_id)?;
        let domain_runtime_api_light =
            RuntimeApiLight::new(self.executor.clone(), domain_runtime_code.into());

        let ext_signers: Vec<_> = SignerExtractor::<DomainBlock>::extract_signer(
            &domain_runtime_api_light,
            // `extract_signer` is a stateless runtime api thus it is okay to use
            // default block hash
            Default::default(),
            extrinsics,
        )
        .ok()?
        .into_iter()
        .map(|(signer, tx)| {
            (
                signer,
                <DomainBlock::Header as HeaderT>::Hashing::hash_of(&tx),
            )
        })
        .collect();

        Some(<DomainBlock::Header as HeaderT>::Hashing::hash_of(&ext_signers).into())
    }

    fn execution_proof_check(
        &self,
        pre_state_root: H256,
        encoded_proof: Vec<u8>,
        verifying_method: &str,
        call_data: &[u8],
        domain_runtime_code: Vec<u8>,
    ) -> Option<Vec<u8>> {
        let proof: StorageProof = Decode::decode(&mut encoded_proof.as_ref()).ok()?;

        let domain_runtime_code_fetcher = DomainRuntimeCodeFetcher(domain_runtime_code);
        let runtime_code = RuntimeCode {
            code_fetcher: &domain_runtime_code_fetcher,
            hash: b"Hash of the code does not matter in terms of the execution proof check"
                .to_vec(),
            heap_pages: None,
        };

        sp_state_machine::execution_proof_check::<<DomainBlock::Header as HeaderT>::Hashing, _>(
            pre_state_root.into(),
            proof,
            &mut Default::default(),
            self.executor.as_ref(),
            verifying_method,
            call_data,
            &runtime_code,
        )
        .ok()
    }
}<|MERGE_RESOLUTION|>--- conflicted
+++ resolved
@@ -14,13 +14,9 @@
 use sp_core::traits::{CodeExecutor, FetchRuntimeCode, RuntimeCode};
 use sp_core::H256;
 use sp_domains::{DomainId, DomainsApi};
-<<<<<<< HEAD
 use sp_runtime::traits::Header as HeaderT;
-=======
-use sp_runtime::traits::{Header as HeaderT, NumberFor};
 use sp_runtime::OpaqueExtrinsic;
 use sp_std::vec::Vec;
->>>>>>> 1756a8ed
 use sp_trie::StorageProof;
 use std::borrow::Cow;
 use std::marker::PhantomData;
@@ -101,13 +97,8 @@
     Block: BlockT,
     Block::Hash: From<H256>,
     DomainBlock: BlockT,
-<<<<<<< HEAD
-    Client: HeaderBackend<Block> + ProvideRuntimeApi<Block>,
+    Client: BlockBackend<Block> + HeaderBackend<Block> + ProvideRuntimeApi<Block>,
     Client::Api: DomainsApi<Block, DomainBlock::Header>,
-=======
-    Client: BlockBackend<Block> + HeaderBackend<Block> + ProvideRuntimeApi<Block>,
-    Client::Api: DomainsApi<Block, NumberFor<DomainBlock>, DomainBlock::Hash>,
->>>>>>> 1756a8ed
     Executor: CodeExecutor + RuntimeVersionOf,
 {
     fn get_block_randomness(&self, consensus_block_hash: H256) -> Option<Randomness> {
@@ -223,15 +214,9 @@
     Block: BlockT,
     Block::Hash: From<H256>,
     DomainBlock: BlockT,
-<<<<<<< HEAD
-    DomainBlock::Hash: From<H256>,
-    Client: HeaderBackend<Block> + ProvideRuntimeApi<Block>,
+    DomainBlock::Hash: From<H256> + Into<H256>,
+    Client: BlockBackend<Block> + HeaderBackend<Block> + ProvideRuntimeApi<Block>,
     Client::Api: DomainsApi<Block, DomainBlock::Header>,
-=======
-    DomainBlock::Hash: Into<H256> + From<H256>,
-    Client: BlockBackend<Block> + HeaderBackend<Block> + ProvideRuntimeApi<Block>,
-    Client::Api: DomainsApi<Block, NumberFor<DomainBlock>, DomainBlock::Hash>,
->>>>>>> 1756a8ed
     Executor: CodeExecutor + RuntimeVersionOf,
 {
     fn get_fraud_proof_verification_info(
