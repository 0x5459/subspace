--- conflicted
+++ resolved
@@ -20,12 +20,8 @@
 dirs = "4.0.0"
 env_logger = "0.9.0"
 event-listener-primitives = "2.0.1"
-<<<<<<< HEAD
 fs2 = "0.4"
-futures = "0.3.19"
-=======
 futures = "0.3.21"
->>>>>>> 9485bf44
 hex = "0.4.3"
 hex-buffer-serde = "0.3.0"
 jsonrpsee = { version = "0.8.0", features = ["client", "macros", "server"] }
