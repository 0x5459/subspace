use crate::DsnArgs;
use futures::StreamExt;
use parking_lot::Mutex;
use std::collections::HashSet;
use std::path::PathBuf;
use std::sync::atomic::{AtomicU64, Ordering};
use std::sync::{Arc, Weak};
use subspace_core_primitives::SegmentIndex;
use subspace_farmer::piece_cache::PieceCache;
use subspace_farmer::utils::archival_storage_info::ArchivalStorageInfo;
use subspace_farmer::utils::archival_storage_pieces::ArchivalStoragePieces;
use subspace_farmer::utils::readers_and_pieces::ReadersAndPieces;
use subspace_farmer::{NodeClient, NodeRpcClient};
use subspace_networking::libp2p::identity::Keypair;
use subspace_networking::libp2p::kad::RecordKey;
use subspace_networking::libp2p::multiaddr::Protocol;
use subspace_networking::utils::multihash::ToMultihash;
use subspace_networking::utils::strip_peer_id;
use subspace_networking::{
    create, Config, NetworkingParametersManager, Node, NodeRunner, PeerInfo, PeerInfoProvider,
    PieceByHashRequest, PieceByHashRequestHandler, PieceByHashResponse,
    SegmentHeaderBySegmentIndexesRequestHandler, SegmentHeaderRequest, SegmentHeaderResponse,
};
use subspace_rpc_primitives::MAX_SEGMENT_HEADERS_PER_REQUEST;
use tracing::{debug, error, info, Instrument};

/// How many segment headers can be requested at a time.
///
/// Must be the same as RPC limit since all requests go to the node anyway.
const SEGMENT_HEADER_NUMBER_LIMIT: u64 = MAX_SEGMENT_HEADERS_PER_REQUEST as u64;

#[allow(clippy::type_complexity, clippy::too_many_arguments)]
pub(super) fn configure_dsn(
    protocol_prefix: String,
    base_path: PathBuf,
    keypair: Keypair,
    DsnArgs {
        listen_on,
        bootstrap_nodes,
        enable_private_ips,
        reserved_peers,
        in_connections,
        out_connections,
        pending_in_connections,
        pending_out_connections,
        target_connections,
        external_addresses,
    }: DsnArgs,
    weak_readers_and_pieces: Weak<Mutex<Option<ReadersAndPieces>>>,
    node_client: NodeRpcClient,
    archival_storage_pieces: ArchivalStoragePieces,
    archival_storage_info: ArchivalStorageInfo,
    piece_cache: PieceCache,
) -> Result<(Node, NodeRunner<PieceCache>), anyhow::Error> {
<<<<<<< HEAD
    let networking_parameters_registry =
        NetworkingParametersManager::new(&base_path.join("known_addresses.bin")).map(Box::new)?;
=======
    let networking_parameters_registry = {
        let known_addresses_db_path = base_path.join("known_addresses_db");

        NetworkingParametersManager::new(
            &known_addresses_db_path,
            strip_peer_id(bootstrap_nodes.clone())
                .into_iter()
                .map(|(peer_id, _)| peer_id)
                .collect::<HashSet<_>>(),
        )
        .map(|manager| manager.boxed())?
    };
>>>>>>> 1e781eb7

    // TODO: Consider introducing and using global in-memory segment header cache (this comment is
    //  in multiple files)
    let last_archived_segment_index = Arc::new(AtomicU64::default());
    tokio::spawn({
        let last_archived_segment_index = last_archived_segment_index.clone();
        let node_client = node_client.clone();

        async move {
            let segment_headers_notifications =
                node_client.subscribe_archived_segment_headers().await;

            match segment_headers_notifications {
                Ok(mut segment_headers_notifications) => {
                    while let Some(segment_header) = segment_headers_notifications.next().await {
                        let segment_index = segment_header.segment_index();

                        last_archived_segment_index
                            .store(u64::from(segment_index), Ordering::Relaxed);

                        if let Err(error) = node_client
                            .acknowledge_archived_segment_header(segment_index)
                            .await
                        {
                            error!(?error, %segment_index, "Failed to acknowledge archived segments notifications")
                        }
                    }
                }
                Err(error) => {
                    error!(?error, "Failed to get archived segments notifications.")
                }
            }
        }
    });

    let default_config = Config::new(
        protocol_prefix,
        keypair,
        piece_cache.clone(),
        Some(PeerInfoProvider::new_farmer(Box::new(
            archival_storage_pieces,
        ))),
    );
    let config = Config {
        reserved_peers,
        listen_on,
        allow_non_global_addresses_in_dht: enable_private_ips,
        networking_parameters_registry: Some(networking_parameters_registry),
        request_response_protocols: vec![
            PieceByHashRequestHandler::create(
                move |_, &PieceByHashRequest { piece_index_hash }| {
                    debug!(?piece_index_hash, "Piece request received. Trying cache...");

                    let weak_readers_and_pieces = weak_readers_and_pieces.clone();
                    let piece_cache = piece_cache.clone();

                    async move {
                        let key = RecordKey::from(piece_index_hash.to_multihash());
                        let piece_from_store = piece_cache.get_piece(key).await;

                        if let Some(piece) = piece_from_store {
                            Some(PieceByHashResponse { piece: Some(piece) })
                        } else {
                            debug!(
                                ?piece_index_hash,
                                "No piece in the cache. Trying archival storage..."
                            );

                            let read_piece_fut = {
                                let readers_and_pieces = match weak_readers_and_pieces.upgrade() {
                                    Some(readers_and_pieces) => readers_and_pieces,
                                    None => {
                                        debug!("A readers and pieces are already dropped");
                                        return None;
                                    }
                                };
                                let readers_and_pieces = readers_and_pieces.lock();
                                let readers_and_pieces = match readers_and_pieces.as_ref() {
                                    Some(readers_and_pieces) => readers_and_pieces,
                                    None => {
                                        debug!(
                                            ?piece_index_hash,
                                            "Readers and pieces are not initialized yet"
                                        );
                                        return None;
                                    }
                                };

                                readers_and_pieces
                                    .read_piece(&piece_index_hash)?
                                    .in_current_span()
                            };

                            let piece = read_piece_fut.await;

                            Some(PieceByHashResponse { piece })
                        }
                    }
                    .in_current_span()
                },
            ),
            SegmentHeaderBySegmentIndexesRequestHandler::create(move |_, req| {
                debug!(?req, "Segment headers request received.");

                let node_client = node_client.clone();
                let last_archived_segment_index = last_archived_segment_index.clone();
                let req = req.clone();

                async move {
                    let segment_indexes = match req {
                        SegmentHeaderRequest::SegmentIndexes { segment_indexes } => {
                            segment_indexes.clone()
                        }
                        SegmentHeaderRequest::LastSegmentHeaders {
                            mut segment_header_number,
                        } => {
                            if segment_header_number > SEGMENT_HEADER_NUMBER_LIMIT {
                                debug!(
                                    %segment_header_number,
                                    "Segment header number exceeded the limit."
                                );

                                segment_header_number = SEGMENT_HEADER_NUMBER_LIMIT;
                            }

                            let last_segment_index = SegmentIndex::from(
                                last_archived_segment_index.load(Ordering::Relaxed),
                            );

                            // several last segment indexes available on the node
                            (SegmentIndex::ZERO..=last_segment_index)
                                .rev()
                                .take(segment_header_number as usize)
                                .collect::<Vec<_>>()
                        }
                    };

                    debug!(
                        segment_indexes_count = ?segment_indexes.len(),
                        "Segment headers request received."
                    );

                    let internal_result = node_client.segment_headers(segment_indexes).await;

                    match internal_result {
                        Ok(segment_headers) => segment_headers
                            .into_iter()
                            .map(|maybe_segment_header| {
                                if maybe_segment_header.is_none() {
                                    error!("Received empty optional segment header!");
                                }
                                maybe_segment_header
                            })
                            .collect::<Option<Vec<_>>>()
                            .map(|segment_headers| SegmentHeaderResponse { segment_headers }),
                        Err(error) => {
                            error!(%error, "Failed to get segment headers from cache");

                            None
                        }
                    }
                }
                .in_current_span()
            }),
        ],
        max_established_outgoing_connections: out_connections,
        max_pending_outgoing_connections: pending_out_connections,
        max_established_incoming_connections: in_connections,
        max_pending_incoming_connections: pending_in_connections,
        general_target_connections: target_connections,
        // maintain permanent connections between farmers
        special_connected_peers_handler: Some(Arc::new(PeerInfo::is_farmer)),
        // other (non-farmer) connections
        general_connected_peers_handler: Some(Arc::new(|peer_info| {
            !PeerInfo::is_farmer(peer_info)
        })),
        bootstrap_addresses: bootstrap_nodes,
        external_addresses,
        ..default_config
    };

    create(config)
        .map(|(node, node_runner)| {
            node.on_new_listener(Arc::new({
                let node = node.clone();

                move |address| {
                    info!(
                        "DSN listening on {}",
                        address.clone().with(Protocol::P2p(node.id()))
                    );
                }
            }))
            .detach();

            node.on_peer_info(Arc::new({
                let archival_storage_info = archival_storage_info.clone();

                move |new_peer_info| {
                    let peer_id = new_peer_info.peer_id;
                    let peer_info = &new_peer_info.peer_info;

                    if let PeerInfo::Farmer { cuckoo_filter } = peer_info {
                        archival_storage_info.update_cuckoo_filter(peer_id, cuckoo_filter.clone());

                        debug!(%peer_id, ?peer_info, "Peer info cached",);
                    }
                }
            }))
            .detach();

            node.on_disconnected_peer(Arc::new({
                let archival_storage_info = archival_storage_info.clone();

                move |peer_id| {
                    if archival_storage_info.remove_peer_filter(peer_id) {
                        debug!(%peer_id, "Peer filter removed.",);
                    }
                }
            }))
            .detach();

            // Consider returning HandlerId instead of each `detach()` calls for other usages.
            (node, node_runner)
        })
        .map_err(Into::into)
}<|MERGE_RESOLUTION|>--- conflicted
+++ resolved
@@ -52,23 +52,14 @@
     archival_storage_info: ArchivalStorageInfo,
     piece_cache: PieceCache,
 ) -> Result<(Node, NodeRunner<PieceCache>), anyhow::Error> {
-<<<<<<< HEAD
-    let networking_parameters_registry =
-        NetworkingParametersManager::new(&base_path.join("known_addresses.bin")).map(Box::new)?;
-=======
-    let networking_parameters_registry = {
-        let known_addresses_db_path = base_path.join("known_addresses_db");
-
-        NetworkingParametersManager::new(
-            &known_addresses_db_path,
-            strip_peer_id(bootstrap_nodes.clone())
-                .into_iter()
-                .map(|(peer_id, _)| peer_id)
-                .collect::<HashSet<_>>(),
-        )
-        .map(|manager| manager.boxed())?
-    };
->>>>>>> 1e781eb7
+    let networking_parameters_registry = NetworkingParametersManager::new(
+        &base_path.join("known_addresses.bin"),
+        strip_peer_id(bootstrap_nodes.clone())
+            .into_iter()
+            .map(|(peer_id, _)| peer_id)
+            .collect::<HashSet<_>>(),
+    )
+    .map(Box::new)?;
 
     // TODO: Consider introducing and using global in-memory segment header cache (this comment is
     //  in multiple files)
