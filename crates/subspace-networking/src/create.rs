pub use crate::behavior::custom_record_store::ValueGetter;
use crate::behavior::custom_record_store::{
    CustomRecordStore, MemoryProviderStorage, NoRecordStorage,
};
use crate::behavior::persistent_parameters::NetworkingParametersRegistry;
use crate::behavior::{Behavior, BehaviorConfig};
use crate::node::{CircuitRelayClientError, Node};
use crate::node_runner::{NodeRunner, NodeRunnerConfig};
use crate::request_responses::RequestHandler;
use crate::shared::Shared;
use crate::utils::convert_multiaddresses;
use crate::utils::prometheus::start_prometheus_metrics_server;
use crate::BootstrappedNetworkingParameters;
use futures::channel::mpsc;
use libp2p::core::muxing::StreamMuxerBox;
use libp2p::core::transport::Boxed;
use libp2p::dns::TokioDnsConfig;
use libp2p::gossipsub::{
    GossipsubConfig, GossipsubConfigBuilder, GossipsubMessage, MessageId, ValidationMode,
};
use libp2p::identify::Config as IdentifyConfig;
use libp2p::identity::Keypair;
use libp2p::kad::{KademliaBucketInserts, KademliaCaching, KademliaConfig, KademliaStoreInserts};
use libp2p::metrics::Metrics;
use libp2p::mplex::MplexConfig;
use libp2p::multiaddr::Protocol;
use libp2p::noise::NoiseConfig;
use libp2p::swarm::SwarmBuilder;
use libp2p::tcp::{GenTcpConfig, TokioTcpTransport};
use libp2p::websocket::WsConfig;
use libp2p::yamux::{WindowUpdateMode, YamuxConfig};
use libp2p::{core, identity, noise, Multiaddr, PeerId, Transport, TransportError};
use prometheus_client::registry::Registry;
use std::net::SocketAddr;
use std::num::NonZeroUsize;
use std::sync::Arc;
use std::time::Duration;
use std::{fmt, io};
use subspace_core_primitives::{crypto, PIECE_SIZE};
use thiserror::Error;
use tracing::{error, info};

const KADEMLIA_PROTOCOL: &[u8] = b"/subspace/kad/0.1.0";
const GOSSIPSUB_PROTOCOL_PREFIX: &str = "subspace/gossipsub";
// Defines max_negotiating_inbound_streams constant for the swarm.
// It must be set for large plots.
const SWARM_MAX_NEGOTIATING_INBOUND_STREAMS: usize = 100000;
// The default maximum incoming connection number for the swarm.
const SWARM_MAX_ESTABLISHED_INCOMING_CONNECTIONS: u32 = 50;
// The default maximum incoming connection number for the swarm.
const SWARM_MAX_ESTABLISHED_OUTGOING_CONNECTIONS: u32 = 50;
// Defines an expiration interval for item providers in Kademlia network.
const KADEMLIA_PROVIDER_TTL_IN_SECS: Option<Duration> = Some(Duration::from_secs(86400)); /* 1 day */
// Defines a republication interval for item providers in Kademlia network.
const KADEMLIA_PROVIDER_REPUBLICATION_INTERVAL_IN_SECS: Option<Duration> =
    Some(Duration::from_secs(3600)); /* 1 hour */
// Defines a republication interval for item providers in Kademlia network.
const KADEMLIA_RECORD_REPUBLICATION_INTERVAL_IN_SECS: Option<Duration> =
    Some(Duration::from_secs(4 * 3600)); /* 4 hour */
// Object replication factor. It must consider different peer types with no record stores.
const KADEMLIA_RECORD_REPLICATION_FACTOR: NonZeroUsize =
    NonZeroUsize::new(10).expect("Manually set value should be > 0");
// Defines a replication factor for Kademlia on get_record operation.
// "Good citizen" supports the network health.
const KADEMLIA_CACHING_FACTOR_ON_GET_RECORDS: u16 = 3;

/// Defines relay configuration for the Node
#[derive(Clone, Debug)]
pub enum RelayMode {
    /// No relay configured.
    NoRelay,
    /// The node enables the relay behaviour.
    Server,
    /// Client relay configuration (enables relay client behavior).
    /// It uses a circuit relay server address as a parameter.
    ///
    /// Example: /memory/<port>/p2p/<server_peer_id>/p2p-circuit
    Client(Multiaddr),
}

impl RelayMode {
    /// Defines whether the node has its relay behavior enabled.
    pub fn is_relay_server(&self) -> bool {
        matches!(self, RelayMode::Server)
    }
}

/// [`Node`] configuration.
#[derive(Clone)]
pub struct Config<RecordStore = CustomRecordStore> {
    /// Identity keypair of a node used for authenticated connections.
    pub keypair: identity::Keypair,
    /// List of [`Multiaddr`] on which to listen for incoming connections.
    pub listen_on: Vec<Multiaddr>,
    /// Fallback to random port if specified (or default) port is already occupied.
    pub listen_on_fallback_to_random_port: bool,
    /// Adds a timeout to the setup and protocol upgrade process for all inbound and outbound
    /// connections established through the transport.
    pub timeout: Duration,
    /// The configuration for the Identify behaviour.
    pub identify: IdentifyConfig,
    /// The configuration for the Kademlia behaviour.
    pub kademlia: KademliaConfig,
    /// The configuration for the Gossip behaviour.
    pub gossipsub: GossipsubConfig,
    /// Externally provided implementation of the custom record store for Kademlia DHT,
    pub record_store: RecordStore,
    /// Yamux multiplexing configuration.
    pub yamux_config: YamuxConfig,
    /// Mplex multiplexing configuration.
    pub mplex_config: MplexConfig,
    /// Should non-global addresses be added to the DHT?
    pub allow_non_globals_in_dht: bool,
    /// How frequently should random queries be done using Kademlia DHT to populate routing table.
    pub initial_random_query_interval: Duration,
    /// A reference to the `NetworkingParametersRegistry` implementation.
    pub networking_parameters_registry: Box<dyn NetworkingParametersRegistry>,
    /// The configuration for the `RequestResponsesBehaviour` protocol.
    pub request_response_protocols: Vec<Box<dyn RequestHandler>>,
    /// Defines set of peers with a permanent connection (and reconnection if necessary).
    pub reserved_peers: Vec<Multiaddr>,
    /// Incoming swarm connection limit.
    pub max_established_incoming_connections: u32,
    /// Outgoing swarm connection limit.
    pub max_established_outgoing_connections: u32,
    /// Defines optional prometheus metrics server address. None will prevent the server start.
    pub prometheus_metrics_server_address: Option<SocketAddr>,
}

impl fmt::Debug for Config {
    fn fmt(&self, f: &mut fmt::Formatter<'_>) -> fmt::Result {
        f.debug_struct("Config").finish()
    }
}

impl Config {
    pub fn with_generated_keypair() -> Self {
        Self::with_keypair(identity::ed25519::Keypair::generate())
    }

    pub fn with_keypair(keypair: identity::ed25519::Keypair) -> Self {
        let mut kademlia = KademliaConfig::default();
        kademlia
            .set_protocol_names(vec![KADEMLIA_PROTOCOL.into()])
            .set_max_packet_size(2 * PIECE_SIZE)
            .set_kbucket_inserts(KademliaBucketInserts::Manual)
            .set_replication_factor(KADEMLIA_RECORD_REPLICATION_FACTOR)
            .set_caching(KademliaCaching::Enabled {
                max_peers: KADEMLIA_CACHING_FACTOR_ON_GET_RECORDS,
            })
            // Ignore any puts
            // TODO change back to FilterBoth after https://github.com/libp2p/rust-libp2p/issues/3048
            .set_record_filtering(KademliaStoreInserts::Unfiltered)
            // Providers' settings
            .set_provider_record_ttl(KADEMLIA_PROVIDER_TTL_IN_SECS)
            .set_provider_publication_interval(KADEMLIA_PROVIDER_REPUBLICATION_INTERVAL_IN_SECS)
            // Records' settings
            .set_publication_interval(KADEMLIA_RECORD_REPUBLICATION_INTERVAL_IN_SECS)
            // Our records don't expire.
            .set_record_ttl(None)
            .set_replication_interval(None);

        let mut yamux_config = YamuxConfig::default();
        // Enable proper flow-control: window updates are only sent when buffered data has been
        // consumed.
        yamux_config.set_window_update_mode(WindowUpdateMode::on_read());

        let mplex_config = MplexConfig::default();

        let gossipsub = GossipsubConfigBuilder::default()
            .protocol_id_prefix(GOSSIPSUB_PROTOCOL_PREFIX)
            // TODO: Do we want message signing?
            .validation_mode(ValidationMode::None)
            // To content-address message, we can take the hash of message and use it as an ID.
            .message_id_fn(|message: &GossipsubMessage| {
                MessageId::from(crypto::blake2b_256_hash(&message.data))
            })
            .max_transmit_size(2 * 1024 * 1024) // 2MB
            .build()
            .expect("Default config for gossipsub is always correct; qed");

<<<<<<< HEAD
        let keypair = identity::Keypair::Sr25519(keypair);
=======
        let keypair = identity::Keypair::Ed25519(keypair);

>>>>>>> 42933ac4
        let identify = IdentifyConfig::new("ipfs/0.1.0".to_string(), keypair.public());

        Self {
            keypair,
            listen_on: vec![],
            listen_on_fallback_to_random_port: true,
            timeout: Duration::from_secs(10),
            identify,
            kademlia,
            gossipsub,
            record_store: CustomRecordStore::new(NoRecordStorage, MemoryProviderStorage::default()),
            allow_non_globals_in_dht: false,
            initial_random_query_interval: Duration::from_secs(1),
            networking_parameters_registry: BootstrappedNetworkingParameters::default().boxed(),
            request_response_protocols: Vec::new(),
            yamux_config,
            mplex_config,
            reserved_peers: Vec::new(),
            max_established_incoming_connections: SWARM_MAX_ESTABLISHED_INCOMING_CONNECTIONS,
            max_established_outgoing_connections: SWARM_MAX_ESTABLISHED_OUTGOING_CONNECTIONS,
            prometheus_metrics_server_address: None,
        }
    }
}

/// Errors that might happen during network creation.
#[derive(Debug, Error)]
pub enum CreationError {
    /// Circuit relay client error.
    #[error("Circuit relay client error: {0}")]
    CircuitRelayClient(#[from] CircuitRelayClientError),
    /// Circuit relay client error.
    #[error("Expected relay server node.")]
    RelayServerExpected,
    /// I/O error.
    #[error("I/O error: {0}")]
    Io(#[from] io::Error),
    /// Transport error when attempting to listen on multiaddr.
    #[error("Transport error when attempting to listen on multiaddr: {0}")]
    TransportError(#[from] TransportError<io::Error>),
}

/// Converts public key from keypair to PeerId.
/// It serves as the shared PeerId generating algorithm.
pub fn peer_id(keypair: &Keypair) -> PeerId {
    keypair.public().to_peer_id()
}

/// Create a new network node and node runner instances.
pub async fn create<RecordStore>(
    config: Config<RecordStore>,
) -> Result<(Node, NodeRunner<RecordStore>), CreationError>
where
    RecordStore: Send + Sync + for<'a> libp2p::kad::store::RecordStore<'a> + 'static,
{
    let Config {
        keypair,
        listen_on,
        listen_on_fallback_to_random_port,
        timeout,
        identify,
        kademlia,
        gossipsub,
        record_store,
        yamux_config,
        mplex_config,
        allow_non_globals_in_dht,
        initial_random_query_interval,
        networking_parameters_registry,
        request_response_protocols,
        reserved_peers,
        max_established_incoming_connections,
        max_established_outgoing_connections,
        prometheus_metrics_server_address,
    } = config;
    let local_peer_id = peer_id(&keypair);

    let transport = build_transport(&keypair, timeout, yamux_config, mplex_config)?;

    let mut metric_registry = Registry::default();
    let metrics = Metrics::new(&mut metric_registry);

    // Init prometheus
    if let Some(address) = prometheus_metrics_server_address {
        tokio::task::spawn(async move {
            if let Err(err) = start_prometheus_metrics_server(address, metric_registry).await {
                error!(?address, ?err, "Prometheus metrics server failed to start.")
            }
        });
    }

    // libp2p uses blocking API, hence we need to create a blocking task.
    let create_swarm_fut = tokio::task::spawn_blocking(move || {
        let behaviour = Behavior::new(BehaviorConfig {
            peer_id: local_peer_id,
            identify,
            kademlia,
            gossipsub,
            record_store,
            request_response_protocols,
        });

        let mut swarm = SwarmBuilder::new(transport, behaviour, local_peer_id)
            .executor(Box::new(|fut| {
                tokio::spawn(fut);
            }))
            .max_negotiating_inbound_streams(SWARM_MAX_NEGOTIATING_INBOUND_STREAMS)
            .build();

        // Setup listen_on addresses
        for mut addr in listen_on {
            if let Err(error) = swarm.listen_on(addr.clone()) {
                if !listen_on_fallback_to_random_port {
                    return Err(error.into());
                }

                let addr_string = addr.to_string();
                // Listen on random port if specified is already occupied
                if let Some(Protocol::Tcp(_port)) = addr.pop() {
                    info!(
                        "Failed to listen on {addr_string} ({error}), falling back to random port"
                    );
                    addr.push(Protocol::Tcp(0));
                    swarm.listen_on(addr)?;
                }
            }
        }

        // Create final structs
        let (command_sender, command_receiver) = mpsc::channel(1);

        let shared = Arc::new(Shared::new(local_peer_id, command_sender));
        let shared_weak = Arc::downgrade(&shared);

        let node = Node::new(shared);
        let node_runner = NodeRunner::<RecordStore>::new(NodeRunnerConfig::<RecordStore> {
            allow_non_globals_in_dht,
            command_receiver,
            swarm,
            shared_weak,
            next_random_query_interval: initial_random_query_interval,
            networking_parameters_registry,
            reserved_peers: convert_multiaddresses(reserved_peers).into_iter().collect(),
            max_established_incoming_connections,
            max_established_outgoing_connections,
            metrics,
        });

        Ok((node, node_runner))
    });

    create_swarm_fut.await.expect(
        "Blocking tasks never panics, if it does it is an implementation bug and everything \
        must crash",
    )
}

// Builds the transport stack that LibP2P will communicate over along with a relay client.
fn build_transport(
    keypair: &identity::Keypair,
    timeout: Duration,
    yamux_config: YamuxConfig,
    mplex_config: MplexConfig,
) -> Result<Boxed<(PeerId, StreamMuxerBox)>, CreationError> {
    let transport = {
        let dns_tcp = TokioDnsConfig::system(TokioTcpTransport::new(
            GenTcpConfig::default().nodelay(true),
        ))?;
        let ws = WsConfig::new(TokioDnsConfig::system(TokioTcpTransport::new(
            GenTcpConfig::default().nodelay(true),
        ))?);

        dns_tcp.or_transport(ws)
    };

    let noise_keys = noise::Keypair::<noise::X25519Spec>::new()
        .into_authentic(keypair)
        .expect("Signing libp2p-noise static DH keypair failed.");

    Ok(transport
        .upgrade(core::upgrade::Version::V1Lazy)
        .authenticate(NoiseConfig::xx(noise_keys).into_authenticated())
        .multiplex(core::upgrade::SelectUpgrade::new(
            yamux_config,
            mplex_config,
        ))
        .timeout(timeout)
        .boxed())
}<|MERGE_RESOLUTION|>--- conflicted
+++ resolved
@@ -179,12 +179,7 @@
             .build()
             .expect("Default config for gossipsub is always correct; qed");
 
-<<<<<<< HEAD
-        let keypair = identity::Keypair::Sr25519(keypair);
-=======
         let keypair = identity::Keypair::Ed25519(keypair);
-
->>>>>>> 42933ac4
         let identify = IdentifyConfig::new("ipfs/0.1.0".to_string(), keypair.public());
 
         Self {
