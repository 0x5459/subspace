--- conflicted
+++ resolved
@@ -12,12 +12,7 @@
 use crate::protocols::reserved_peers::Config as ReservedPeersConfig;
 use crate::shared::Shared;
 use crate::utils::rate_limiter::RateLimiter;
-<<<<<<< HEAD
-use crate::utils::strip_peer_id;
-=======
 use crate::utils::{strip_peer_id, SubspaceMetrics};
-use crate::{PeerInfo, PeerInfoConfig};
->>>>>>> 3f3a82af
 use backoff::{ExponentialBackoff, SystemClock};
 use futures::channel::mpsc;
 use libp2p::autonat::Config as AutonatConfig;
@@ -266,17 +261,12 @@
         let ed25519_keypair = identity::ed25519::Keypair::generate();
         let keypair = identity::Keypair::from(ed25519_keypair);
 
-<<<<<<< HEAD
-        Self::new(DEFAULT_NETWORK_PROTOCOL_VERSION.to_string(), keypair, ())
-=======
         Self::new(
             DEFAULT_NETWORK_PROTOCOL_VERSION.to_string(),
             keypair,
             (),
-            Some(PeerInfoProvider::new_client()),
             None,
         )
->>>>>>> 3f3a82af
     }
 }
 
@@ -289,11 +279,7 @@
         protocol_version: String,
         keypair: identity::Keypair,
         local_records_provider: LocalRecordProvider,
-<<<<<<< HEAD
-=======
-        peer_info_provider: Option<PeerInfoProvider>,
         prometheus_registry: Option<&mut Registry>,
->>>>>>> 3f3a82af
     ) -> Self {
         let (libp2p_metrics, metrics) = prometheus_registry
             .map(|registry| {
