// Copyright (C) 2021 Subspace Labs, Inc.
// SPDX-License-Identifier: Apache-2.0

// Licensed under the Apache License, Version 2.0 (the "License");
// you may not use this file except in compliance with the License.
// You may obtain a copy of the License at
//
// 	http://www.apache.org/licenses/LICENSE-2.0
//
// Unless required by applicable law or agreed to in writing, software
// distributed under the License is distributed on an "AS IS" BASIS,
// WITHOUT WARRANTIES OR CONDITIONS OF ANY KIND, either express or implied.
// See the License for the specific language governing permissions and
// limitations under the License.

//! Pallet Domains

#![cfg_attr(not(feature = "std"), no_std)]
#![feature(array_windows)]
#![feature(associated_type_bounds)]

#[cfg(feature = "runtime-benchmarks")]
mod benchmarking;

#[cfg(test)]
mod tests;

pub mod block_tree;
pub mod domain_registry;
pub mod runtime_registry;
mod staking;
mod staking_epoch;
pub mod weights;

extern crate alloc;

use crate::block_tree::verify_execution_receipt;
use crate::staking::{do_nominate_operator, Operator, OperatorStatus};
use codec::{Decode, Encode};
use frame_support::ensure;
use frame_support::traits::fungible::{Inspect, InspectHold};
use frame_support::traits::{Get, Randomness as RandomnessT};
use frame_system::offchain::SubmitTransaction;
use frame_system::pallet_prelude::*;
pub use pallet::*;
use scale_info::TypeInfo;
use sp_core::H256;
use sp_domains::bundle_producer_election::{is_below_threshold, BundleProducerElectionParams};
use sp_domains::{
    DomainBlockLimit, DomainId, DomainInstanceData, ExecutionReceipt, OpaqueBundle, OperatorId,
    OperatorPublicKey, ProofOfElection, ReceiptHash, RuntimeId,
    DOMAIN_EXTRINSICS_SHUFFLING_SEED_SUBJECT, EMPTY_EXTRINSIC_ROOT,
};
<<<<<<< HEAD
use sp_domains_fraud_proof::fraud_proof_runtime_interface::get_fraud_proof_verification_info;
use sp_domains_fraud_proof::verification::{
    verify_invalid_domain_extrinsics_root_fraud_proof, verify_valid_bundle_fraud_proof,
};
use sp_domains_fraud_proof::{
    FraudProofVerificationInfoRequest, FraudProofVerificationInfoResponse,
=======
use sp_domains_fraud_proof::fraud_proof::{
    FraudProof, InvalidDomainBlockHashProof, InvalidTotalRewardsProof,
>>>>>>> 225dbd69
};
use sp_domains_fraud_proof::verification::{
    verify_invalid_domain_block_hash_fraud_proof,
    verify_invalid_domain_extrinsics_root_fraud_proof, verify_invalid_state_transition_fraud_proof,
    verify_invalid_total_rewards_fraud_proof,
};
use sp_runtime::traits::{BlakeTwo256, CheckedSub, Hash, Header, One, Zero};
use sp_runtime::{RuntimeAppPublic, SaturatedConversion, Saturating};
use sp_std::boxed::Box;
use sp_std::collections::btree_map::BTreeMap;
use sp_std::vec::Vec;
use subspace_core_primitives::U256;

pub(crate) type BalanceOf<T> =
    <<T as Config>::Currency as Inspect<<T as frame_system::Config>::AccountId>>::Balance;

pub(crate) type FungibleHoldId<T> =
    <<T as Config>::Currency as InspectHold<<T as frame_system::Config>::AccountId>>::Reason;

pub(crate) type NominatorId<T> = <T as frame_system::Config>::AccountId;

pub trait HoldIdentifier<T: Config> {
    fn staking_pending_deposit(operator_id: OperatorId) -> FungibleHoldId<T>;
    fn staking_staked(operator_id: OperatorId) -> FungibleHoldId<T>;
    fn staking_pending_unlock(operator_id: OperatorId) -> FungibleHoldId<T>;
    fn domain_instantiation_id(domain_id: DomainId) -> FungibleHoldId<T>;
}

pub type ExecutionReceiptOf<T> = ExecutionReceipt<
    BlockNumberFor<T>,
    <T as frame_system::Config>::Hash,
    DomainBlockNumberFor<T>,
    <T as Config>::DomainHash,
    BalanceOf<T>,
>;

pub type OpaqueBundleOf<T> = OpaqueBundle<
    BlockNumberFor<T>,
    <T as frame_system::Config>::Hash,
    DomainBlockNumberFor<T>,
    <T as Config>::DomainHash,
    BalanceOf<T>,
>;

/// Parameters used to verify proof of election.
#[derive(TypeInfo, Debug, Encode, Decode, Clone, PartialEq, Eq)]
pub(crate) struct ElectionVerificationParams<Balance> {
    operators: BTreeMap<OperatorId, Balance>,
    total_domain_stake: Balance,
}

pub type DomainBlockNumberFor<T> = <<T as Config>::DomainHeader as Header>::Number;
pub type DomainHashingFor<T> = <<T as Config>::DomainHeader as Header>::Hashing;

#[frame_support::pallet]
mod pallet {
    #![allow(clippy::large_enum_variant)]

    use crate::block_tree::{
        execution_receipt_type, process_execution_receipt, BlockTreeNode, Error as BlockTreeError,
        ReceiptType,
    };
    use crate::domain_registry::{
        do_instantiate_domain, do_update_domain_allow_list, DomainConfig, DomainObject,
        Error as DomainRegistryError,
    };
    use crate::runtime_registry::{
        do_register_runtime, do_schedule_runtime_upgrade, do_upgrade_runtimes,
        register_runtime_at_genesis, Error as RuntimeRegistryError, RuntimeObject,
        ScheduledRuntimeUpgrade,
    };
    #[cfg(not(feature = "runtime-benchmarks"))]
    use crate::staking::do_reward_operators;
    use crate::staking::{
        do_auto_stake_block_rewards, do_deregister_operator, do_nominate_operator,
        do_register_operator, do_slash_operators, do_switch_operator_domain, do_withdraw_stake,
        Error as StakingError, Nominator, Operator, OperatorConfig, StakingSummary, Withdraw,
    };
    #[cfg(not(feature = "runtime-benchmarks"))]
    use crate::staking_epoch::do_unlock_pending_withdrawals;
    use crate::staking_epoch::{
        do_finalize_domain_current_epoch, Error as StakingEpochError, PendingNominatorUnlock,
        PendingOperatorSlashInfo,
    };
    use crate::weights::WeightInfo;
    use crate::{
        BalanceOf, DomainBlockNumberFor, ElectionVerificationParams, HoldIdentifier, NominatorId,
        OpaqueBundleOf,
    };
    use alloc::string::String;
    use codec::FullCodec;
    use frame_support::pallet_prelude::*;
    use frame_support::traits::fungible::{InspectHold, Mutate, MutateHold};
    use frame_support::traits::Randomness as RandomnessT;
    use frame_support::weights::Weight;
    use frame_support::{Identity, PalletError};
    use frame_system::pallet_prelude::*;
    use sp_core::H256;
    use sp_domains::{
        BundleDigest, DomainId, EpochIndex, GenesisDomain, OperatorAllowList, OperatorId,
        ReceiptHash, RuntimeId, RuntimeType,
    };
    use sp_domains_fraud_proof::fraud_proof::FraudProof;
    use sp_domains_fraud_proof::transaction::InvalidTransactionCode;
    use sp_runtime::traits::{
        AtLeast32BitUnsigned, BlockNumberProvider, CheckEqual, CheckedAdd, Header as HeaderT,
        MaybeDisplay, One, SimpleBitOps, Zero,
    };
    use sp_runtime::SaturatedConversion;
    use sp_std::boxed::Box;
    use sp_std::collections::btree_map::BTreeMap;
    use sp_std::collections::btree_set::BTreeSet;
    use sp_std::fmt::Debug;
    use sp_std::vec;
    use sp_std::vec::Vec;
    use subspace_core_primitives::U256;

    #[pallet::config]
    pub trait Config: frame_system::Config<Hash: Into<H256>> {
        type RuntimeEvent: From<Event<Self>> + IsType<<Self as frame_system::Config>::RuntimeEvent>;

        // TODO: `DomainHash` can be derived from `DomainHeader`, it is still needed just for
        // converting `DomainHash` to/from `H256` without encode/decode, remove it once we found
        // other ways to do this.
        /// Domain block hash type.
        type DomainHash: Parameter
            + Member
            + MaybeSerializeDeserialize
            + Debug
            + MaybeDisplay
            + SimpleBitOps
            + Ord
            + Default
            + Copy
            + CheckEqual
            + sp_std::hash::Hash
            + AsRef<[u8]>
            + AsMut<[u8]>
            + MaxEncodedLen
            + Into<H256>
            + From<H256>;

        /// The domain header type.
        type DomainHeader: HeaderT<Hash = Self::DomainHash>;

        /// Same with `pallet_subspace::Config::ConfirmationDepthK`.
        #[pallet::constant]
        type ConfirmationDepthK: Get<BlockNumberFor<Self>>;

        /// Delay before a domain runtime is upgraded.
        #[pallet::constant]
        type DomainRuntimeUpgradeDelay: Get<BlockNumberFor<Self>>;

        /// Currency type used by the domains for staking and other currency related stuff.
        type Currency: Mutate<Self::AccountId>
            + InspectHold<Self::AccountId>
            + MutateHold<Self::AccountId>;

        /// Type representing the shares in the staking protocol.
        type Share: Parameter
            + Member
            + MaybeSerializeDeserialize
            + Debug
            + AtLeast32BitUnsigned
            + FullCodec
            + Copy
            + Default
            + TypeInfo
            + MaxEncodedLen
            + IsType<BalanceOf<Self>>;

        /// A variation of the Identifier used for holding the funds used for staking and domains.
        type HoldIdentifier: HoldIdentifier<Self>;

        /// The block tree pruning depth.
        #[pallet::constant]
        type BlockTreePruningDepth: Get<DomainBlockNumberFor<Self>>;

        /// The maximum block size limit for all domain.
        #[pallet::constant]
        type MaxDomainBlockSize: Get<u32>;

        /// The maximum block weight limit for all domain.
        #[pallet::constant]
        type MaxDomainBlockWeight: Get<Weight>;

        /// The maximum bundle per block limit for all domain.
        #[pallet::constant]
        type MaxBundlesPerBlock: Get<u32>;

        /// The maximum domain name length limit for all domain.
        #[pallet::constant]
        type MaxDomainNameLength: Get<u32>;

        /// The amount of fund to be locked up for the domain instance creator.
        #[pallet::constant]
        type DomainInstantiationDeposit: Get<BalanceOf<Self>>;

        /// Weight information for extrinsics in this pallet.
        type WeightInfo: WeightInfo;

        /// Initial domain tx range value.
        #[pallet::constant]
        type InitialDomainTxRange: Get<u64>;

        /// Domain tx range is adjusted after every DomainTxRangeAdjustmentInterval blocks.
        #[pallet::constant]
        type DomainTxRangeAdjustmentInterval: Get<u64>;

        /// Minimum operator stake required to become operator of a domain.
        #[pallet::constant]
        type MinOperatorStake: Get<BalanceOf<Self>>;

        /// Minimum number of blocks after which any finalized withdrawals are released to nominators.
        #[pallet::constant]
        type StakeWithdrawalLockingPeriod: Get<DomainBlockNumberFor<Self>>;

        /// Domain epoch transition interval
        #[pallet::constant]
        type StakeEpochDuration: Get<DomainBlockNumberFor<Self>>;

        /// Treasury account.
        #[pallet::constant]
        type TreasuryAccount: Get<Self::AccountId>;

        /// The maximum number of pending staking operation that can perform upon epoch transition.
        #[pallet::constant]
        type MaxPendingStakingOperation: Get<u32>;

        /// The maximum number of nominators for given operator.
        #[pallet::constant]
        type MaxNominators: Get<u32>;

        /// Randomness source.
        type Randomness: RandomnessT<Self::Hash, BlockNumberFor<Self>>;
    }

    #[pallet::pallet]
    #[pallet::without_storage_info]
    pub struct Pallet<T>(_);

    /// Bundles submitted successfully in current block.
    #[pallet::storage]
    pub(super) type SuccessfulBundles<T> = StorageMap<_, Identity, DomainId, Vec<H256>, ValueQuery>;

    /// Stores the next runtime id.
    #[pallet::storage]
    pub(super) type NextRuntimeId<T> = StorageValue<_, RuntimeId, ValueQuery>;

    #[pallet::storage]
    pub(super) type RuntimeRegistry<T: Config> =
        StorageMap<_, Identity, RuntimeId, RuntimeObject<BlockNumberFor<T>, T::Hash>, OptionQuery>;

    #[pallet::storage]
    pub(super) type ScheduledRuntimeUpgrades<T: Config> = StorageDoubleMap<
        _,
        Identity,
        BlockNumberFor<T>,
        Identity,
        RuntimeId,
        ScheduledRuntimeUpgrade<T::Hash>,
        OptionQuery,
    >;

    #[pallet::storage]
    pub(super) type NextOperatorId<T> = StorageValue<_, OperatorId, ValueQuery>;

    #[pallet::storage]
    pub(super) type OperatorIdOwner<T: Config> =
        StorageMap<_, Identity, OperatorId, T::AccountId, OptionQuery>;

    #[pallet::storage]
    pub(super) type DomainStakingSummary<T: Config> =
        StorageMap<_, Identity, DomainId, StakingSummary<OperatorId, BalanceOf<T>>, OptionQuery>;

    /// List of all registered operators and their configuration.
    #[pallet::storage]
    pub(super) type Operators<T: Config> =
        StorageMap<_, Identity, OperatorId, Operator<BalanceOf<T>, T::Share>, OptionQuery>;

    /// Temporary hold of all the operators who decided to switch to another domain.
    /// Once epoch is complete, these operators are added to new domains under next_operators.
    #[pallet::storage]
    pub(super) type PendingOperatorSwitches<T: Config> =
        StorageMap<_, Identity, DomainId, BTreeSet<OperatorId>, OptionQuery>;

    /// List of all current epoch's nominators and their shares under a given operator,
    #[pallet::storage]
    pub(super) type Nominators<T: Config> = StorageDoubleMap<
        _,
        Identity,
        OperatorId,
        Identity,
        NominatorId<T>,
        Nominator<T::Share>,
        OptionQuery,
    >;

    /// Tracks the nominator count under given operator.
    /// This storage is necessary since CountedStorageNMap does not support prefix key count, so
    /// cannot use that storage type for `Nominators` storage.
    /// Note: The count is incremented for new nominators and decremented when the nominator withdraws
    /// all the stake.
    /// Since Operator themselves are first nominator, they are not counted.
    #[pallet::storage]
    pub(super) type NominatorCount<T: Config> =
        StorageMap<_, Identity, OperatorId, u32, ValueQuery>;

    /// Deposits initiated a nominator under this operator.
    /// Will be stored temporarily until the current epoch is complete.
    /// Once, epoch is complete, these deposits are staked beginning next epoch.
    #[pallet::storage]
    pub(super) type PendingDeposits<T: Config> = StorageDoubleMap<
        _,
        Identity,
        OperatorId,
        Identity,
        NominatorId<T>,
        BalanceOf<T>,
        OptionQuery,
    >;

    /// Withdrawals initiated a nominator under this operator.
    /// Will be stored temporarily until the current epoch is complete.
    /// Once, epoch is complete, these will be moved to PendingNominatorUnlocks.
    #[pallet::storage]
    pub(super) type PendingWithdrawals<T: Config> = StorageDoubleMap<
        _,
        Identity,
        OperatorId,
        Identity,
        NominatorId<T>,
        Withdraw<BalanceOf<T>>,
        OptionQuery,
    >;

    /// Operators who chose to deregister from a domain.
    /// Stored here temporarily until domain epoch is complete.
    #[pallet::storage]
    pub(super) type PendingOperatorDeregistrations<T: Config> =
        StorageMap<_, Identity, DomainId, BTreeSet<OperatorId>, OptionQuery>;

    /// Stores a list of operators who are unlocking in the coming blocks.
    /// The operator will be removed when the wait period is over
    /// or when the operator is slashed.
    #[pallet::storage]
    pub(super) type PendingOperatorUnlocks<T: Config> =
        StorageValue<_, BTreeSet<OperatorId>, ValueQuery>;

    /// All the pending unlocks for the nominators.
    /// We use this storage to fetch all the pending unlocks under a operator pool at the time of slashing.
    #[pallet::storage]
    pub(super) type PendingNominatorUnlocks<T: Config> = StorageDoubleMap<
        _,
        Identity,
        OperatorId,
        Identity,
        DomainBlockNumberFor<T>,
        Vec<PendingNominatorUnlock<NominatorId<T>, BalanceOf<T>>>,
        OptionQuery,
    >;

    /// A list of operators that are either unregistering or one more of the nominators
    /// are withdrawing some staked funds.
    #[pallet::storage]
    pub(super) type PendingUnlocks<T: Config> = StorageMap<
        _,
        Identity,
        (DomainId, DomainBlockNumberFor<T>),
        BTreeSet<OperatorId>,
        OptionQuery,
    >;

    /// A list operators who were slashed during the current epoch associated with the domain.
    /// When the epoch for a given domain is complete, operator total stake is moved to treasury and
    /// then deleted.
    #[pallet::storage]
    pub(super) type PendingSlashes<T: Config> = StorageMap<
        _,
        Identity,
        DomainId,
        BTreeMap<OperatorId, PendingOperatorSlashInfo<NominatorId<T>, BalanceOf<T>>>,
        OptionQuery,
    >;

    /// The pending staking operation count of the current epoch, it should not larger than
    /// `MaxPendingStakingOperation` and will be resetted to 0 upon epoch transition.
    #[pallet::storage]
    pub(super) type PendingStakingOperationCount<T: Config> =
        StorageMap<_, Identity, DomainId, u32, ValueQuery>;

    /// Stores the next domain id.
    #[pallet::storage]
    pub(super) type NextDomainId<T> = StorageValue<_, DomainId, ValueQuery>;

    /// The domain registry
    #[pallet::storage]
    pub(super) type DomainRegistry<T: Config> = StorageMap<
        _,
        Identity,
        DomainId,
        DomainObject<BlockNumberFor<T>, T::AccountId>,
        OptionQuery,
    >;

    /// The domain block tree, map (`domain_id`, `domain_block_number`) to the hash of ER,
    /// which can be used get the block tree node in `BlockTreeNodes`
    #[pallet::storage]
    pub(super) type BlockTree<T: Config> = StorageDoubleMap<
        _,
        Identity,
        DomainId,
        Identity,
        DomainBlockNumberFor<T>,
        BTreeSet<ReceiptHash>,
        ValueQuery,
    >;

    /// Mapping of block tree node hash to the node, each node represent a domain block
    #[pallet::storage]
    pub(super) type BlockTreeNodes<T: Config> = StorageMap<
        _,
        Identity,
        ReceiptHash,
        BlockTreeNode<
            BlockNumberFor<T>,
            T::Hash,
            DomainBlockNumberFor<T>,
            T::DomainHash,
            BalanceOf<T>,
        >,
        OptionQuery,
    >;

    // Mapping of the parent ER to all its immediate descendants ER
    // TODO: remove this mapping once https://github.com/subspace/subspace/issues/1731 is implemented
    // by then every parent ER should only have one immediate descendants ER
    #[pallet::storage]
    pub(super) type DomainBlockDescendants<T: Config> =
        StorageMap<_, Identity, ReceiptHash, BTreeSet<ReceiptHash>, ValueQuery>;

    /// The head receipt number of each domain
    #[pallet::storage]
    pub(super) type HeadReceiptNumber<T: Config> =
        StorageMap<_, Identity, DomainId, DomainBlockNumberFor<T>, ValueQuery>;

    /// State root mapped again each domain (block, hash)
    /// This acts as an index for other protocols like XDM to fetch state roots faster.
    #[pallet::storage]
    pub(super) type StateRoots<T: Config> = StorageMap<
        _,
        Identity,
        (DomainId, DomainBlockNumberFor<T>, T::DomainHash),
        T::DomainHash,
        OptionQuery,
    >;

    /// The consensus block hash used to verify ER,
    /// only store the consensus block hash for a domain
    /// if that consensus block contains bundle of the domain, the hash will be pruned when the ER
    /// that point to the consensus block is pruned.
    ///
    /// TODO: this storage is unbounded in some cases, see https://github.com/subspace/subspace/issues/1673
    /// for more details, this will be fixed once https://github.com/subspace/subspace/issues/1731 is implemented.
    #[pallet::storage]
    #[pallet::getter(fn consensus_block_info)]
    pub type ConsensusBlockHash<T: Config> =
        StorageDoubleMap<_, Identity, DomainId, Identity, BlockNumberFor<T>, T::Hash, OptionQuery>;

    /// A set of `BundleDigest` from all bundles that successfully submitted to the consensus block,
    /// these bundles will be used to construct the domain block and `ExecutionInbox` is used to:
    ///
    /// 1. Ensure subsequent ERs of that domain block include all pre-validated extrinsic bundles
    /// 2. Index the `InboxedBundleAuthor` and pruned its value when the corresponding `ExecutionInbox` is pruned
    #[pallet::storage]
    pub type ExecutionInbox<T: Config> = StorageNMap<
        _,
        (
            NMapKey<Identity, DomainId>,
            NMapKey<Identity, DomainBlockNumberFor<T>>,
            NMapKey<Identity, BlockNumberFor<T>>,
        ),
        Vec<BundleDigest>,
        ValueQuery,
    >;

    /// A mapping of `bundle_header_hash` -> `bundle_author` for all the successfully submitted bundles of
    /// the last `BlockTreePruningDepth` domain blocks. Used to verify the invalid bundle fraud proof and
    /// slash malicious operator who have submitted invalid bundle.
    #[pallet::storage]
    pub(super) type InboxedBundleAuthor<T: Config> =
        StorageMap<_, Identity, H256, OperatorId, OptionQuery>;

    /// The block number of the best domain block, increase by one when the first bundle of the domain is
    /// successfully submitted to current consensus block, which mean a new domain block with this block
    /// number will be produce. Used as a pointer in `ExecutionInbox` to identify the current under building
    /// domain block, also used as a mapping of consensus block number to domain block number.
    #[pallet::storage]
    pub(super) type HeadDomainNumber<T: Config> =
        StorageMap<_, Identity, DomainId, DomainBlockNumberFor<T>, ValueQuery>;

    /// A temporary storage to hold any previous epoch details for a given domain
    /// if the epoch transitioned in this block so that all the submitted bundles
    /// within this block are verified.
    /// TODO: The storage is cleared on block finalization that means this storage is already cleared when
    /// verifying the `submit_bundle` extrinsic and not used at all
    #[pallet::storage]
    pub(super) type LastEpochStakingDistribution<T: Config> =
        StorageMap<_, Identity, DomainId, ElectionVerificationParams<BalanceOf<T>>, OptionQuery>;

    /// A preferred Operator for a given Farmer, enabling automatic staking of block rewards.
    /// For the auto-staking to succeed, the Farmer must also be a Nominator of the preferred Operator.
    #[pallet::storage]
    pub(super) type PreferredOperator<T: Config> =
        StorageMap<_, Identity, NominatorId<T>, OperatorId, OptionQuery>;

    #[derive(TypeInfo, Encode, Decode, PalletError, Debug, PartialEq)]
    pub enum BundleError {
        /// Can not find the operator for given operator id.
        InvalidOperatorId,
        /// Invalid signature on the bundle header.
        BadBundleSignature,
        /// Invalid vrf signature in the proof of election.
        BadVrfSignature,
        /// Can not find the domain for given domain id.
        InvalidDomainId,
        /// Operator is not allowed to produce bundles in current epoch.
        BadOperator,
        /// Failed to pass the threshold check.
        ThresholdUnsatisfied,
        /// The Bundle is created too long ago.
        StaleBundle,
        /// An invalid execution receipt found in the bundle.
        Receipt(BlockTreeError),
        /// Bundle size exceed the max bundle size limit in the domain config
        BundleTooLarge,
        // Bundle with an invalid extrinsic root
        InvalidExtrinsicRoot,
        /// This bundle duplicated with an already submitted bundle
        DuplicatedBundle,
    }

    #[derive(TypeInfo, Encode, Decode, PalletError, Debug, PartialEq)]
    pub enum FraudProofError {
        /// The targeted bad receipt not found which may already pruned by other
        /// fraud proof or the fraud proof is submitted to the wrong fork.
        BadReceiptNotFound,
        /// The genesis receipt is unchallengeable.
        ChallengingGenesisReceipt,
        /// The descendants of the fraudulent ER is not pruned
        DescendantsOfFraudulentERNotPruned,
        /// Invalid fraud proof since total rewards are not mismatched.
        InvalidTotalRewardsFraudProof,
        /// Invalid domain block hash fraud proof.
        InvalidDomainBlockHashFraudProof,
        /// Invalid domain extrinsic fraud proof
<<<<<<< HEAD
        InvalidExtrinsicRootFraudProof(sp_domains::verification::VerificationError),
        /// Invalid/Bad valid bundle fraud proof
        BadValidBundleFraudProof(sp_domains::verification::VerificationError),
        /// Failed to get block randomness.
        FailedToGetBlockRandomness,
        /// Failed to get domain timestamp extrinsic.
        FailedToGetDomainTimestampExtrinsic,
        /// Received invalid Verification info from host function.
        ReceivedInvalidVerificationInfo,
=======
        InvalidExtrinsicRootFraudProof,
        /// Invalid state transition fraud proof
        InvalidStateTransitionFraudProof,
        /// Parent receipt not found.
        ParentReceiptNotFound,
>>>>>>> 225dbd69
    }

    impl<T> From<FraudProofError> for Error<T> {
        fn from(err: FraudProofError) -> Self {
            Error::FraudProof(err)
        }
    }

    impl<T> From<RuntimeRegistryError> for Error<T> {
        fn from(err: RuntimeRegistryError) -> Self {
            Error::RuntimeRegistry(err)
        }
    }

    impl<T> From<StakingError> for Error<T> {
        fn from(err: StakingError) -> Self {
            Error::Staking(err)
        }
    }

    impl<T> From<StakingEpochError> for Error<T> {
        fn from(err: StakingEpochError) -> Self {
            Error::StakingEpoch(err)
        }
    }

    impl<T> From<DomainRegistryError> for Error<T> {
        fn from(err: DomainRegistryError) -> Self {
            Error::DomainRegistry(err)
        }
    }

    impl<T> From<BlockTreeError> for Error<T> {
        fn from(err: BlockTreeError) -> Self {
            Error::BlockTree(err)
        }
    }

    #[pallet::error]
    pub enum Error<T> {
        /// Invalid fraud proof.
        FraudProof(FraudProofError),
        /// Runtime registry specific errors
        RuntimeRegistry(RuntimeRegistryError),
        /// Staking related errors.
        Staking(StakingError),
        /// Staking epoch specific errors.
        StakingEpoch(StakingEpochError),
        /// Domain registry specific errors
        DomainRegistry(DomainRegistryError),
        /// Block tree specific errors
        BlockTree(BlockTreeError),
    }

    #[pallet::event]
    #[pallet::generate_deposit(pub (super) fn deposit_event)]
    pub enum Event<T: Config> {
        /// A domain bundle was included.
        BundleStored {
            domain_id: DomainId,
            bundle_hash: H256,
            bundle_author: OperatorId,
        },
        DomainRuntimeCreated {
            runtime_id: RuntimeId,
            runtime_type: RuntimeType,
        },
        DomainRuntimeUpgradeScheduled {
            runtime_id: RuntimeId,
            scheduled_at: BlockNumberFor<T>,
        },
        DomainRuntimeUpgraded {
            runtime_id: RuntimeId,
        },
        OperatorRegistered {
            operator_id: OperatorId,
            domain_id: DomainId,
        },
        OperatorNominated {
            operator_id: OperatorId,
            nominator_id: NominatorId<T>,
        },
        DomainInstantiated {
            domain_id: DomainId,
        },
        OperatorSwitchedDomain {
            old_domain_id: DomainId,
            new_domain_id: DomainId,
        },
        OperatorDeregistered {
            operator_id: OperatorId,
        },
        WithdrewStake {
            operator_id: OperatorId,
            nominator_id: NominatorId<T>,
        },
        PreferredOperator {
            operator_id: OperatorId,
            nominator_id: NominatorId<T>,
        },
        OperatorRewarded {
            operator_id: OperatorId,
            reward: BalanceOf<T>,
        },
        DomainEpochCompleted {
            domain_id: DomainId,
            completed_epoch_index: EpochIndex,
        },
        FraudProofProcessed {
            domain_id: DomainId,
            new_head_receipt_number: Option<DomainBlockNumberFor<T>>,
        },
        DomainOperatorAllowListUpdated {
            domain_id: DomainId,
        },
    }

    /// Per-domain state for tx range calculation.
    #[derive(Debug, Default, Decode, Encode, TypeInfo, PartialEq, Eq)]
    pub struct TxRangeState {
        /// Current tx range.
        pub tx_range: U256,

        /// Blocks in the current adjustment interval.
        pub interval_blocks: u64,

        /// Bundles in the current adjustment interval.
        pub interval_bundles: u64,
    }

    impl TxRangeState {
        /// Called when a bundle is added to the current block.
        pub fn on_bundle(&mut self) {
            self.interval_bundles += 1;
        }
    }

    #[pallet::storage]
    pub(super) type DomainTxRangeState<T: Config> =
        StorageMap<_, Identity, DomainId, TxRangeState, OptionQuery>;

    #[pallet::call]
    impl<T: Config> Pallet<T> {
        #[pallet::call_index(0)]
        #[pallet::weight(T::WeightInfo::submit_bundle().saturating_add(T::WeightInfo::pending_staking_operation()))]
        pub fn submit_bundle(
            origin: OriginFor<T>,
            opaque_bundle: OpaqueBundleOf<T>,
        ) -> DispatchResult {
            ensure_none(origin)?;

            log::trace!(target: "runtime::domains", "Processing bundle: {opaque_bundle:?}");

            let domain_id = opaque_bundle.domain_id();
            let bundle_hash = opaque_bundle.hash();
            let bundle_header_hash = opaque_bundle.sealed_header.pre_hash();
            let extrinsics_root = opaque_bundle.extrinsics_root();
            let operator_id = opaque_bundle.operator_id();
            let receipt = opaque_bundle.into_receipt();

            match execution_receipt_type::<T>(domain_id, &receipt) {
                // The stale receipt should not be further processed, but we still track them for purposes
                // of measuring the bundle production rate.
                ReceiptType::Stale => {
                    return Ok(());
                }
                ReceiptType::Rejected(rejected_receipt_type) => {
                    return Err(Error::<T>::BlockTree(rejected_receipt_type.into()).into());
                }
                // Add the exeuctione receipt to the block tree
                ReceiptType::Accepted(accepted_receipt_type) => {
                    #[cfg_attr(feature = "runtime-benchmarks", allow(unused_variables))]
                    let maybe_confirmed_domain_block_info = process_execution_receipt::<T>(
                        domain_id,
                        operator_id,
                        receipt,
                        accepted_receipt_type,
                    )
                    .map_err(Error::<T>::from)?;

                    // If any domain block is confirmed, then we have a new head added
                    // so distribute the operator rewards and, if required, do epoch transition as well.
                    //
                    // NOTE: Skip the following staking related operations when benchmarking the
                    // `submit_bundle` call, these operations will be benchmarked separately.
                    #[cfg(not(feature = "runtime-benchmarks"))]
                    if let Some(confirmed_block_info) = maybe_confirmed_domain_block_info {
                        do_reward_operators::<T>(
                            domain_id,
                            confirmed_block_info.operator_ids.into_iter(),
                            confirmed_block_info.rewards,
                        )
                        .map_err(Error::<T>::from)?;

                        do_slash_operators::<T, _>(
                            confirmed_block_info.invalid_bundle_authors.into_iter(),
                        )
                        .map_err(Error::<T>::from)?;

                        if confirmed_block_info.domain_block_number % T::StakeEpochDuration::get()
                            == Zero::zero()
                        {
                            let completed_epoch_index = do_finalize_domain_current_epoch::<T>(
                                domain_id,
                                confirmed_block_info.domain_block_number,
                            )
                            .map_err(Error::<T>::from)?;

                            Self::deposit_event(Event::DomainEpochCompleted {
                                domain_id,
                                completed_epoch_index,
                            });
                        }

                        do_unlock_pending_withdrawals::<T>(
                            domain_id,
                            confirmed_block_info.domain_block_number,
                        )
                        .map_err(Error::<T>::from)?;
                    }
                }
            }

            // `SuccessfulBundles` is empty means this is the first accepted bundle for this domain in this
            // consensus block, which also mean a domain block will be produced thus update `HeadDomainNumber`
            // to this domain block's block number.
            if SuccessfulBundles::<T>::get(domain_id).is_empty() {
                let next_number = HeadDomainNumber::<T>::get(domain_id)
                    .checked_add(&One::one())
                    .ok_or::<Error<T>>(BlockTreeError::MaxHeadDomainNumber.into())?;
                HeadDomainNumber::<T>::set(domain_id, next_number);
            }

            // Put the `extrinsics_root` to the inbox of the current under building domain block
            let head_domain_number = HeadDomainNumber::<T>::get(domain_id);
            let consensus_block_number = frame_system::Pallet::<T>::current_block_number();
            ExecutionInbox::<T>::append(
                (domain_id, head_domain_number, consensus_block_number),
                BundleDigest {
                    header_hash: bundle_header_hash,
                    extrinsics_root,
                },
            );

            InboxedBundleAuthor::<T>::insert(bundle_header_hash, operator_id);

            SuccessfulBundles::<T>::append(domain_id, bundle_hash);

            Self::deposit_event(Event::BundleStored {
                domain_id,
                bundle_hash,
                bundle_author: operator_id,
            });

            Ok(())
        }

        #[pallet::call_index(1)]
        // TODO: proper weight
        #[pallet::weight((Weight::from_all(10_000), Pays::No))]
        pub fn submit_fraud_proof(
            origin: OriginFor<T>,
            fraud_proof: Box<FraudProof<BlockNumberFor<T>, T::Hash>>,
        ) -> DispatchResult {
            ensure_none(origin)?;

            log::trace!(target: "runtime::domains", "Processing fraud proof: {fraud_proof:?}");

            let domain_id = fraud_proof.domain_id();
            let mut receipt_to_remove = vec![fraud_proof.bad_receipt_hash()];
            let mut operator_to_slash = BTreeSet::new();
            let mut next_head_receipt_number = None;

            // Prune the bad ER and all of its descendants from the block tree. ER are pruning
            // with BFS order from lower height to higher height.
            while let Some(receipt_hash) = receipt_to_remove.pop() {
                let BlockTreeNode {
                    execution_receipt,
                    operator_ids,
                } = BlockTreeNodes::<T>::take(receipt_hash)
                    .ok_or::<Error<T>>(FraudProofError::BadReceiptNotFound.into())?;

                BlockTree::<T>::mutate_exists(
                    domain_id,
                    execution_receipt.domain_block_number,
                    |maybe_er_hashes| {
                        if let Some(er_hashes) = maybe_er_hashes {
                            // Remove ER hash from the set, remove the whole set if it is empty.
                            er_hashes.remove(&receipt_hash);
                            if er_hashes.is_empty() {
                                maybe_er_hashes.take();
                            }
                            // If all the ER at `domain_block_number` are pruned then any ER that derive from domain
                            // block with height > `domain_block_number` must also be pruned since their parent ER
                            // are pruned thus we can reset the new head receipt number to `domain_block_number - 1`.
                            if maybe_er_hashes.is_none() && next_head_receipt_number.is_none() {
                                next_head_receipt_number
                                    .replace(execution_receipt.domain_block_number - One::one());
                            } else if maybe_er_hashes.is_some()
                                && next_head_receipt_number.is_some()
                            {
                                // `next_head_receipt_number` is `Some` means all the ER at prior height are pruned
                                // thus the descendants must also be pruned
                                return Err::<(), Error<T>>(
                                    FraudProofError::DescendantsOfFraudulentERNotPruned.into(),
                                );
                            }
                        }
                        Ok(())
                    },
                )?;

                _ = StateRoots::<T>::take((
                    domain_id,
                    execution_receipt.domain_block_number,
                    execution_receipt.domain_block_hash,
                ));

                // Add all the immediate descendants of the pruned ER to the `receipt_to_remove` list
                DomainBlockDescendants::<T>::take(receipt_hash)
                    .into_iter()
                    .for_each(|descendant| receipt_to_remove.push(descendant));

                // NOTE: the operator id will be deduplicated since we are using `BTreeSet`
                operator_ids.into_iter().for_each(|id| {
                    operator_to_slash.insert(id);
                });
            }

            // Update the head receipt number
            if let Some(next_head_receipt_number) = next_head_receipt_number {
                HeadReceiptNumber::<T>::insert(domain_id, next_head_receipt_number);
            }

            // Slash operator who have submitted the pruned fraudulent ER
            do_slash_operators::<T, _>(operator_to_slash.into_iter()).map_err(Error::<T>::from)?;

            Self::deposit_event(Event::FraudProofProcessed {
                domain_id,
                new_head_receipt_number: next_head_receipt_number,
            });

            Ok(())
        }

        #[pallet::call_index(2)]
        #[pallet::weight(T::WeightInfo::register_domain_runtime())]
        pub fn register_domain_runtime(
            origin: OriginFor<T>,
            runtime_name: String,
            runtime_type: RuntimeType,
            // TODO: we can use `RawGenesis` as argument directly to avoid decoding but the in tool like
            // `polkadot.js` it will required the user to provide each field of the struct type and not
            // support upload file which will brings bad UX.
            raw_genesis_storage: Vec<u8>,
        ) -> DispatchResult {
            ensure_root(origin)?;

            let block_number = frame_system::Pallet::<T>::current_block_number();
            let runtime_id = do_register_runtime::<T>(
                runtime_name,
                runtime_type.clone(),
                raw_genesis_storage,
                block_number,
            )
            .map_err(Error::<T>::from)?;

            Self::deposit_event(Event::DomainRuntimeCreated {
                runtime_id,
                runtime_type,
            });

            Ok(())
        }

        #[pallet::call_index(3)]
        #[pallet::weight(T::WeightInfo::upgrade_domain_runtime())]
        pub fn upgrade_domain_runtime(
            origin: OriginFor<T>,
            runtime_id: RuntimeId,
            raw_genesis_storage: Vec<u8>,
        ) -> DispatchResult {
            ensure_root(origin)?;

            let block_number = frame_system::Pallet::<T>::current_block_number();
            let scheduled_at =
                do_schedule_runtime_upgrade::<T>(runtime_id, raw_genesis_storage, block_number)
                    .map_err(Error::<T>::from)?;

            Self::deposit_event(Event::DomainRuntimeUpgradeScheduled {
                runtime_id,
                scheduled_at,
            });

            Ok(())
        }

        #[pallet::call_index(4)]
        #[pallet::weight(T::WeightInfo::register_operator())]
        pub fn register_operator(
            origin: OriginFor<T>,
            domain_id: DomainId,
            amount: BalanceOf<T>,
            config: OperatorConfig<BalanceOf<T>>,
        ) -> DispatchResult {
            let owner = ensure_signed(origin)?;

            let (operator_id, current_epoch_index) =
                do_register_operator::<T>(owner, domain_id, amount, config)
                    .map_err(Error::<T>::from)?;

            Self::deposit_event(Event::OperatorRegistered {
                operator_id,
                domain_id,
            });

            // if the domain's current epoch is 0,
            // then do an epoch transition so that operator can start producing bundles
            if current_epoch_index.is_zero() {
                do_finalize_domain_current_epoch::<T>(domain_id, One::one())
                    .map_err(Error::<T>::from)?;
            }

            Ok(())
        }

        #[pallet::call_index(5)]
        #[pallet::weight(T::WeightInfo::nominate_operator())]
        pub fn nominate_operator(
            origin: OriginFor<T>,
            operator_id: OperatorId,
            amount: BalanceOf<T>,
        ) -> DispatchResult {
            let nominator_id = ensure_signed(origin)?;

            do_nominate_operator::<T>(operator_id, nominator_id.clone(), amount)
                .map_err(Error::<T>::from)?;

            Self::deposit_event(Event::OperatorNominated {
                operator_id,
                nominator_id,
            });

            Ok(())
        }

        #[pallet::call_index(6)]
        #[pallet::weight(T::WeightInfo::instantiate_domain())]
        pub fn instantiate_domain(
            origin: OriginFor<T>,
            domain_config: DomainConfig<T::AccountId>,
        ) -> DispatchResult {
            let who = ensure_signed(origin)?;

            let created_at = frame_system::Pallet::<T>::current_block_number();

            let domain_id = do_instantiate_domain::<T>(domain_config, who, created_at)
                .map_err(Error::<T>::from)?;

            Self::deposit_event(Event::DomainInstantiated { domain_id });

            Ok(())
        }

        #[pallet::call_index(7)]
        #[pallet::weight(T::WeightInfo::switch_domain())]
        pub fn switch_domain(
            origin: OriginFor<T>,
            operator_id: OperatorId,
            new_domain_id: DomainId,
        ) -> DispatchResult {
            let who = ensure_signed(origin)?;

            let old_domain_id = do_switch_operator_domain::<T>(who, operator_id, new_domain_id)
                .map_err(Error::<T>::from)?;

            Self::deposit_event(Event::OperatorSwitchedDomain {
                old_domain_id,
                new_domain_id,
            });

            Ok(())
        }

        #[pallet::call_index(8)]
        #[pallet::weight(T::WeightInfo::deregister_operator())]
        pub fn deregister_operator(
            origin: OriginFor<T>,
            operator_id: OperatorId,
        ) -> DispatchResult {
            let who = ensure_signed(origin)?;

            do_deregister_operator::<T>(who, operator_id).map_err(Error::<T>::from)?;

            Self::deposit_event(Event::OperatorDeregistered { operator_id });

            Ok(())
        }

        #[pallet::call_index(9)]
        #[pallet::weight(T::WeightInfo::withdraw_stake())]
        pub fn withdraw_stake(
            origin: OriginFor<T>,
            operator_id: OperatorId,
            withdraw: Withdraw<BalanceOf<T>>,
        ) -> DispatchResult {
            let who = ensure_signed(origin)?;

            do_withdraw_stake::<T>(operator_id, who.clone(), withdraw).map_err(Error::<T>::from)?;

            Self::deposit_event(Event::WithdrewStake {
                operator_id,
                nominator_id: who,
            });

            Ok(())
        }

        #[pallet::call_index(10)]
        #[pallet::weight(T::WeightInfo::auto_stake_block_rewards())]
        pub fn auto_stake_block_rewards(
            origin: OriginFor<T>,
            operator_id: OperatorId,
        ) -> DispatchResult {
            let who = ensure_signed(origin)?;

            do_auto_stake_block_rewards::<T>(who.clone(), operator_id).map_err(Error::<T>::from)?;

            Self::deposit_event(Event::PreferredOperator {
                operator_id,
                nominator_id: who,
            });

            Ok(())
        }

        /// Extrinsic to update domain's operator allow list.
        /// Note:
        /// - If the previous allowed list is set to specific operators and new allow list is set
        ///   to `Anyone`, then domain will become permissioned to open for all operators.
        /// - If the previous allowed list is set to `Anyone` or specific operators and the new
        ///   allow list is set to specific operators, then all the registered not allowed operators
        ///   will continue to operate until they de-register themselves.
        #[pallet::call_index(12)]
        #[pallet::weight(Weight::from_all(10_000))]
        pub fn update_domain_operator_allow_list(
            origin: OriginFor<T>,
            domain_id: DomainId,
            operator_allow_list: OperatorAllowList<T::AccountId>,
        ) -> DispatchResult {
            let who = ensure_signed(origin)?;
            do_update_domain_allow_list::<T>(who, domain_id, operator_allow_list)
                .map_err(Error::<T>::from)?;
            Self::deposit_event(crate::pallet::Event::DomainOperatorAllowListUpdated { domain_id });
            Ok(())
        }
    }

    #[pallet::genesis_config]
    pub struct GenesisConfig<T: Config> {
        pub genesis_domain: Option<GenesisDomain<T::AccountId>>,
    }

    impl<T: Config> Default for GenesisConfig<T> {
        fn default() -> Self {
            GenesisConfig {
                genesis_domain: None,
            }
        }
    }

    #[pallet::genesis_build]
    impl<T: Config> BuildGenesisConfig for GenesisConfig<T> {
        fn build(&self) {
            if let Some(genesis_domain) = self.genesis_domain.as_ref().cloned() {
                // Register the genesis domain runtime
                let runtime_id = register_runtime_at_genesis::<T>(
                    genesis_domain.runtime_name,
                    genesis_domain.runtime_type,
                    genesis_domain.runtime_version,
                    genesis_domain.raw_genesis_storage,
                    Zero::zero(),
                )
                .expect("Genesis runtime registration must always succeed");

                // Instantiate the genesis domain
                let domain_config = DomainConfig {
                    domain_name: genesis_domain.domain_name,
                    runtime_id,
                    max_block_size: genesis_domain.max_block_size,
                    max_block_weight: genesis_domain.max_block_weight,
                    bundle_slot_probability: genesis_domain.bundle_slot_probability,
                    target_bundles_per_block: genesis_domain.target_bundles_per_block,
                    operator_allow_list: genesis_domain.operator_allow_list,
                };
                let domain_owner = genesis_domain.owner_account_id;
                let domain_id =
                    do_instantiate_domain::<T>(domain_config, domain_owner.clone(), Zero::zero())
                        .expect("Genesis domain instantiation must always succeed");

                // Register domain_owner as the genesis operator.
                let operator_config = OperatorConfig {
                    signing_key: genesis_domain.signing_key.clone(),
                    minimum_nominator_stake: genesis_domain
                        .minimum_nominator_stake
                        .saturated_into(),
                    nomination_tax: genesis_domain.nomination_tax,
                };
                let operator_stake = T::MinOperatorStake::get();
                do_register_operator::<T>(domain_owner, domain_id, operator_stake, operator_config)
                    .expect("Genesis operator registration must succeed");

                do_finalize_domain_current_epoch::<T>(domain_id, Zero::zero())
                    .expect("Genesis epoch must succeed");
            }
        }
    }

    #[pallet::hooks]
    // TODO: proper benchmark
    impl<T: Config> Hooks<BlockNumberFor<T>> for Pallet<T> {
        fn on_initialize(block_number: BlockNumberFor<T>) -> Weight {
            // Do scheduled domain runtime upgrade
            do_upgrade_runtimes::<T>(block_number);

            // Store the hash of the parent consensus block for domain that have bundles submitted
            // in that consensus block
            let parent_number = block_number - One::one();
            let parent_hash = frame_system::Pallet::<T>::block_hash(parent_number);
            for (domain_id, _) in SuccessfulBundles::<T>::drain() {
                ConsensusBlockHash::<T>::insert(domain_id, parent_number, parent_hash);
            }

            Weight::zero()
        }

        fn on_finalize(_: BlockNumberFor<T>) {
            let _ = LastEpochStakingDistribution::<T>::clear(u32::MAX, None);
        }
    }

    /// Constructs a `TransactionValidity` with pallet-executor specific defaults.
    fn unsigned_validity(prefix: &'static str, tag: impl Encode) -> TransactionValidity {
        ValidTransaction::with_tag_prefix(prefix)
            .priority(TransactionPriority::MAX)
            .and_provides(tag)
            .longevity(TransactionLongevity::MAX)
            // We need this extrinsic to be propagated to the farmer nodes.
            .propagate(true)
            .build()
    }

    #[pallet::validate_unsigned]
    impl<T: Config> ValidateUnsigned for Pallet<T> {
        type Call = Call<T>;
        fn pre_dispatch(call: &Self::Call) -> Result<(), TransactionValidityError> {
            match call {
                Call::submit_bundle { opaque_bundle } => Self::validate_bundle(opaque_bundle)
                    .map_err(|_| InvalidTransaction::Call.into()),
                Call::submit_fraud_proof { fraud_proof } => Self::validate_fraud_proof(fraud_proof)
                    .map_err(|_| InvalidTransaction::Call.into()),
                _ => Err(InvalidTransaction::Call.into()),
            }
        }

        fn validate_unsigned(_source: TransactionSource, call: &Self::Call) -> TransactionValidity {
            match call {
                Call::submit_bundle { opaque_bundle } => {
                    if let Err(e) = Self::validate_bundle(opaque_bundle) {
                        log::debug!(
                            target: "runtime::domains",
                            "Bad bundle {:?}, error: {e:?}", opaque_bundle.domain_id(),
                        );
                        if let BundleError::Receipt(_) = e {
                            return InvalidTransactionCode::ExecutionReceipt.into();
                        } else {
                            return InvalidTransactionCode::Bundle.into();
                        }
                    }

                    ValidTransaction::with_tag_prefix("SubspaceSubmitBundle")
                        .priority(TransactionPriority::MAX)
                        .longevity(T::ConfirmationDepthK::get().try_into().unwrap_or_else(|_| {
                            panic!("Block number always fits in TransactionLongevity; qed")
                        }))
                        .and_provides(opaque_bundle.hash())
                        .propagate(true)
                        .build()
                }
                Call::submit_fraud_proof { fraud_proof } => {
                    if let Err(e) = Self::validate_fraud_proof(fraud_proof) {
                        log::debug!(
                            target: "runtime::domains",
                            "Bad fraud proof {:?}, error: {e:?}", fraud_proof.domain_id(),
                        );
                        return InvalidTransactionCode::FraudProof.into();
                    }

                    // TODO: proper tag value.
                    unsigned_validity("SubspaceSubmitFraudProof", fraud_proof)
                }

                _ => InvalidTransaction::Call.into(),
            }
        }
    }
}

impl<T: Config> Pallet<T> {
    pub fn successful_bundles(domain_id: DomainId) -> Vec<H256> {
        SuccessfulBundles::<T>::get(domain_id)
    }

    pub fn domain_runtime_code(domain_id: DomainId) -> Option<Vec<u8>> {
        RuntimeRegistry::<T>::get(Self::runtime_id(domain_id)?)
            .and_then(|mut runtime_object| runtime_object.raw_genesis.take_runtime_code())
    }

    pub fn domain_best_number(domain_id: DomainId) -> Option<DomainBlockNumberFor<T>> {
        Some(HeadDomainNumber::<T>::get(domain_id))
    }

    pub fn domain_state_root(
        domain_id: DomainId,
        domain_block_number: DomainBlockNumberFor<T>,
        domain_block_hash: T::DomainHash,
    ) -> Option<T::DomainHash> {
        StateRoots::<T>::get((domain_id, domain_block_number, domain_block_hash))
    }

    pub fn runtime_id(domain_id: DomainId) -> Option<RuntimeId> {
        DomainRegistry::<T>::get(domain_id)
            .map(|domain_object| domain_object.domain_config.runtime_id)
    }

    pub fn domain_instance_data(
        domain_id: DomainId,
    ) -> Option<(DomainInstanceData, BlockNumberFor<T>)> {
        let domain_obj = DomainRegistry::<T>::get(domain_id)?;
        let runtime_object = RuntimeRegistry::<T>::get(domain_obj.domain_config.runtime_id)?;
        let runtime_type = runtime_object.runtime_type.clone();
        let raw_genesis = runtime_object.into_complete_raw_genesis(domain_id);
        Some((
            DomainInstanceData {
                runtime_type,
                raw_genesis,
            },
            domain_obj.created_at,
        ))
    }

    pub fn genesis_state_root(domain_id: DomainId) -> Option<H256> {
        BlockTree::<T>::get(domain_id, DomainBlockNumberFor::<T>::zero())
            .first()
            .and_then(BlockTreeNodes::<T>::get)
            .map(|block| block.execution_receipt.final_state_root.into())
    }

    /// Returns the tx range for the domain.
    pub fn domain_tx_range(domain_id: DomainId) -> U256 {
        DomainTxRangeState::<T>::try_get(domain_id)
            .map(|state| state.tx_range)
            .ok()
            .unwrap_or_else(Self::initial_tx_range)
    }

    pub fn bundle_producer_election_params(
        domain_id: DomainId,
    ) -> Option<BundleProducerElectionParams<BalanceOf<T>>> {
        match (
            DomainRegistry::<T>::get(domain_id),
            DomainStakingSummary::<T>::get(domain_id),
        ) {
            (Some(domain_object), Some(stake_summary)) => Some(BundleProducerElectionParams {
                current_operators: stake_summary
                    .current_operators
                    .keys()
                    .cloned()
                    .collect::<Vec<OperatorId>>(),
                total_domain_stake: stake_summary.current_total_stake,
                bundle_slot_probability: domain_object.domain_config.bundle_slot_probability,
            }),
            _ => None,
        }
    }

    pub fn operator(operator_id: OperatorId) -> Option<(OperatorPublicKey, BalanceOf<T>)> {
        Operators::<T>::get(operator_id)
            .map(|operator| (operator.signing_key, operator.current_total_stake))
    }

    fn check_bundle_duplication(opaque_bundle: &OpaqueBundleOf<T>) -> Result<(), BundleError> {
        // NOTE: it is important to use the hash that not incliude the signature, otherwise
        // the malicious operator may update its `signing_key` (this may support in the future)
        // and sign an existing bundle thus creating a duplicated bundle and pass the check.
        let bundle_header_hash = opaque_bundle.sealed_header.pre_hash();
        ensure!(
            !InboxedBundleAuthor::<T>::contains_key(bundle_header_hash),
            BundleError::DuplicatedBundle
        );
        Ok(())
    }

    fn check_bundle_size(
        opaque_bundle: &OpaqueBundleOf<T>,
        max_size: u32,
    ) -> Result<(), BundleError> {
        let bundle_size = opaque_bundle
            .extrinsics
            .iter()
            .fold(0, |acc, xt| acc + xt.encoded_size() as u32);
        ensure!(max_size >= bundle_size, BundleError::BundleTooLarge);
        Ok(())
    }

    fn check_extrinsics_root(opaque_bundle: &OpaqueBundleOf<T>) -> Result<(), BundleError> {
        let expected_extrinsics_root = BlakeTwo256::ordered_trie_root(
            opaque_bundle
                .extrinsics
                .iter()
                .map(|xt| xt.encode())
                .collect(),
            sp_core::storage::StateVersion::V1,
        );
        ensure!(
            expected_extrinsics_root == opaque_bundle.extrinsics_root(),
            BundleError::InvalidExtrinsicRoot
        );
        Ok(())
    }

    fn check_proof_of_election(
        domain_id: DomainId,
        operator_id: OperatorId,
        operator: Operator<BalanceOf<T>, T::Share>,
        bundle_slot_probability: (u64, u64),
        proof_of_election: &ProofOfElection,
    ) -> Result<(), BundleError> {
        proof_of_election
            .verify_vrf_signature(&operator.signing_key)
            .map_err(|_| BundleError::BadVrfSignature)?;

        let (operator_stake, total_domain_stake) =
            Self::fetch_operator_stake_info(domain_id, &operator_id)?;

        let threshold = sp_domains::bundle_producer_election::calculate_threshold(
            operator_stake.saturated_into(),
            total_domain_stake.saturated_into(),
            bundle_slot_probability,
        );

        if !is_below_threshold(&proof_of_election.vrf_signature.output, threshold) {
            return Err(BundleError::ThresholdUnsatisfied);
        }

        Ok(())
    }

    fn validate_bundle(opaque_bundle: &OpaqueBundleOf<T>) -> Result<(), BundleError> {
        let domain_id = opaque_bundle.domain_id();
        let operator_id = opaque_bundle.operator_id();
        let sealed_header = &opaque_bundle.sealed_header;

        let operator = Operators::<T>::get(operator_id).ok_or(BundleError::InvalidOperatorId)?;

        ensure!(
            operator.status != OperatorStatus::Slashed,
            BundleError::BadOperator
        );

        if !operator
            .signing_key
            .verify(&sealed_header.pre_hash(), &sealed_header.signature)
        {
            return Err(BundleError::BadBundleSignature);
        }

        Self::check_bundle_duplication(opaque_bundle)?;

        let domain_config = DomainRegistry::<T>::get(domain_id)
            .ok_or(BundleError::InvalidDomainId)?
            .domain_config;

        // TODO: check bundle weight with `domain_config.max_block_weight`

        Self::check_bundle_size(opaque_bundle, domain_config.max_block_size)?;

        Self::check_extrinsics_root(opaque_bundle)?;

        let proof_of_election = &sealed_header.header.proof_of_election;
        Self::check_proof_of_election(
            domain_id,
            operator_id,
            operator,
            domain_config.bundle_slot_probability,
            proof_of_election,
        )?;

        let receipt = &sealed_header.header.receipt;
        verify_execution_receipt::<T>(domain_id, receipt).map_err(BundleError::Receipt)?;

        Ok(())
    }

    fn validate_fraud_proof(
        fraud_proof: &FraudProof<BlockNumberFor<T>, T::Hash>,
    ) -> Result<(), FraudProofError> {
        let bad_receipt = BlockTreeNodes::<T>::get(fraud_proof.bad_receipt_hash())
            .ok_or(FraudProofError::BadReceiptNotFound)?
            .execution_receipt;

        ensure!(
            !bad_receipt.domain_block_number.is_zero(),
            FraudProofError::ChallengingGenesisReceipt
        );

        match fraud_proof {
            FraudProof::InvalidTotalRewards(InvalidTotalRewardsProof { storage_proof, .. }) => {
                verify_invalid_total_rewards_fraud_proof::<
                    T::Block,
                    DomainBlockNumberFor<T>,
                    T::DomainHash,
                    BalanceOf<T>,
                    DomainHashingFor<T>,
                >(bad_receipt, storage_proof)
                .map_err(|err| {
                    log::error!(
                        target: "runtime::domains",
                        "Total rewards proof verification failed: {err:?}"
                    );
                    FraudProofError::InvalidTotalRewardsFraudProof
                })?;
            }
            FraudProof::InvalidDomainBlockHash(InvalidDomainBlockHashProof {
                digest_storage_proof,
                ..
            }) => {
                let parent_receipt =
                    BlockTreeNodes::<T>::get(bad_receipt.parent_domain_block_receipt_hash)
                        .ok_or(FraudProofError::ParentReceiptNotFound)?
                        .execution_receipt;
                verify_invalid_domain_block_hash_fraud_proof::<
                    T::Block,
                    BalanceOf<T>,
                    T::DomainHeader,
                >(
                    bad_receipt,
                    digest_storage_proof.clone(),
                    parent_receipt.domain_block_hash,
                )
                .map_err(|err| {
                    log::error!(
                        target: "runtime::domains",
                        "Invalid Domain block hash proof verification failed: {err:?}"
                    );
                    FraudProofError::InvalidDomainBlockHashFraudProof
                })?;
            }
            FraudProof::InvalidExtrinsicsRoot(proof) => {
                verify_invalid_domain_extrinsics_root_fraud_proof::<
                    T::Block,
                    DomainBlockNumberFor<T>,
                    T::DomainHash,
                    BalanceOf<T>,
                    T::Hashing,
                    DomainHashingFor<T>,
                >(bad_receipt, proof)
                .map_err(|err| {
                    log::error!(
                        target: "runtime::domains",
                        "Invalid Domain extrinsic root proof verification failed: {err:?}"
                    );
                    FraudProofError::InvalidExtrinsicRootFraudProof
                })?;
            }
            FraudProof::InvalidStateTransition(proof) => {
                let bad_receipt_parent =
                    BlockTreeNodes::<T>::get(bad_receipt.parent_domain_block_receipt_hash)
                        .ok_or(FraudProofError::ParentReceiptNotFound)?
                        .execution_receipt;

                verify_invalid_state_transition_fraud_proof::<
                    T::Block,
                    T::DomainHeader,
                    BalanceOf<T>,
                >(bad_receipt, bad_receipt_parent, proof)
                .map_err(|err| {
                    log::error!(
                        target: "runtime::domains",
                        "Invalid State transition proof verification failed: {err:?}"
                    );
                    FraudProofError::InvalidStateTransitionFraudProof
                })?;
            }
            FraudProof::ValidBundle(proof) => verify_valid_bundle_fraud_proof::<
                T::Block,
                T::DomainNumber,
                T::DomainHash,
                BalanceOf<T>,
            >(bad_receipt, proof)
            .map_err(FraudProofError::BadValidBundleFraudProof)?,
            _ => {}
        }

        Ok(())
    }

    /// Return operators specific election verification params for Proof of Election verification.
    /// If there was an epoch transition in this block for this domain,
    ///     then return the parameters from previous epoch stored in LastEpochStakingDistribution
    /// Else, return those details from the Domain's stake summary for this epoch.
    fn fetch_operator_stake_info(
        domain_id: DomainId,
        operator_id: &OperatorId,
    ) -> Result<(BalanceOf<T>, BalanceOf<T>), BundleError> {
        if let Some(pending_election_params) = LastEpochStakingDistribution::<T>::get(domain_id) {
            if let Some(operator_stake) = pending_election_params.operators.get(operator_id) {
                return Ok((*operator_stake, pending_election_params.total_domain_stake));
            }
        }
        let domain_stake_summary =
            DomainStakingSummary::<T>::get(domain_id).ok_or(BundleError::InvalidDomainId)?;
        let operator_stake = domain_stake_summary
            .current_operators
            .get(operator_id)
            .ok_or(BundleError::BadOperator)
            .unwrap();
        Ok((*operator_stake, domain_stake_summary.current_total_stake))
    }

    /// Called when a bundle is added to update the bundle state for tx range
    /// calculation.
    #[allow(dead_code)]
    // TODO: use once we support tx-range dynamic adjustment properly
    fn note_domain_bundle(domain_id: DomainId) {
        DomainTxRangeState::<T>::mutate(domain_id, |maybe_state| match maybe_state {
            Some(state) => {
                state.interval_bundles += 1;
            }
            None => {
                maybe_state.replace(TxRangeState {
                    tx_range: Self::initial_tx_range(),
                    interval_blocks: 0,
                    interval_bundles: 1,
                });
            }
        });
    }

    /// Called when the block is finalized to update the tx range for all the
    /// domains with bundles in the block.
    #[allow(dead_code)]
    // TODO: use once we support tx-range dynamic adjustment properly
    fn update_domain_tx_range() {
        for domain_id in DomainTxRangeState::<T>::iter_keys() {
            if let Some(domain_config) =
                DomainRegistry::<T>::get(domain_id).map(|obj| obj.domain_config)
            {
                DomainTxRangeState::<T>::mutate(domain_id, |maybe_tx_range_state| {
                    if let Some(tx_range_state) = maybe_tx_range_state {
                        let tx_range_adjustment_interval =
                            T::DomainTxRangeAdjustmentInterval::get();

                        tx_range_state.interval_blocks += 1;

                        if tx_range_state.interval_blocks < tx_range_adjustment_interval {
                            return;
                        }

                        // End of interval, calculate the new tx range.
                        let TxRangeState {
                            tx_range,
                            interval_blocks,
                            interval_bundles,
                        } = tx_range_state;

                        let actual_bundle_count = *interval_bundles;
                        let expected_bundle_count = tx_range_adjustment_interval
                            * u64::from(domain_config.target_bundles_per_block);

                        let new_tx_range = calculate_tx_range(
                            *tx_range,
                            actual_bundle_count,
                            expected_bundle_count,
                        );

                        log::trace!(
                            target: "runtime::domains",
                            "tx range update: blocks = {interval_blocks}, bundles = {actual_bundle_count}, prev = {tx_range}, new = {new_tx_range}"
                        );

                        // Reset the tx range and start over.
                        tx_range_state.tx_range = new_tx_range;
                        tx_range_state.interval_blocks = 0;
                        tx_range_state.interval_bundles = 0;
                    }
                })
            }
        }
    }

    /// Calculates the initial tx range.
    fn initial_tx_range() -> U256 {
        U256::MAX / T::InitialDomainTxRange::get()
    }

    /// Returns the best execution chain number.
    pub fn head_receipt_number(domain_id: DomainId) -> DomainBlockNumberFor<T> {
        HeadReceiptNumber::<T>::get(domain_id)
    }

    /// Returns the block number of oldest execution receipt.
    pub fn oldest_receipt_number(domain_id: DomainId) -> DomainBlockNumberFor<T> {
        Self::head_receipt_number(domain_id).saturating_sub(Self::block_tree_pruning_depth())
    }

    /// Returns the block tree pruning depth.
    pub fn block_tree_pruning_depth() -> DomainBlockNumberFor<T> {
        T::BlockTreePruningDepth::get()
    }

    /// Returns the domain block limit of the given domain.
    pub fn domain_block_limit(domain_id: DomainId) -> Option<DomainBlockLimit> {
        DomainRegistry::<T>::get(domain_id).map(|domain_obj| DomainBlockLimit {
            max_block_size: domain_obj.domain_config.max_block_size,
            max_block_weight: domain_obj.domain_config.max_block_weight,
        })
    }

    /// Increase the nomination stake by `reward` to the preferred operator of `who`.
    /// Preference is removed if the nomination fails.
    pub fn on_block_reward(who: NominatorId<T>, reward: BalanceOf<T>) {
        PreferredOperator::<T>::mutate_exists(who.clone(), |maybe_preferred_operator_id| {
            if let Some(operator_id) = maybe_preferred_operator_id {
                if let Err(err) = do_nominate_operator::<T>(*operator_id, who, reward) {
                    log::trace!(
                        target: "runtime::domains",
                        "Failed to stake the reward amount to preferred operator: {err:?}. Removing preference."
                    );
                    maybe_preferred_operator_id.take();
                }
            }
        });
    }

    /// Returns if there are any ERs in the challenge period that have non empty extrinsics.
    /// Note that Genesis ER is also considered special and hence non empty
    pub fn non_empty_er_exists(domain_id: DomainId) -> bool {
        if BlockTree::<T>::contains_key(domain_id, DomainBlockNumberFor::<T>::zero()) {
            return true;
        }

        let head_number = HeadDomainNumber::<T>::get(domain_id);
        let mut to_check = head_number
            .checked_sub(&T::BlockTreePruningDepth::get())
            .unwrap_or(Zero::zero());

        while to_check <= head_number {
            if !ExecutionInbox::<T>::iter_prefix_values((domain_id, to_check)).all(|digests| {
                digests
                    .iter()
                    .all(|digest| digest.extrinsics_root == EMPTY_EXTRINSIC_ROOT)
            }) {
                return true;
            }

            to_check = to_check.saturating_add(One::one())
        }

        false
    }

    pub fn extrinsics_shuffling_seed() -> T::Hash {
        let seed = DOMAIN_EXTRINSICS_SHUFFLING_SEED_SUBJECT;
        let (randomness, _) = T::Randomness::random(seed);
        randomness
    }

    pub fn execution_receipt(receipt_hash: ReceiptHash) -> Option<ExecutionReceiptOf<T>> {
        BlockTreeNodes::<T>::get(receipt_hash).map(|db| db.execution_receipt)
    }
}

impl<T> Pallet<T>
where
    T: Config + frame_system::offchain::SendTransactionTypes<Call<T>>,
{
    /// Submits an unsigned extrinsic [`Call::submit_bundle`].
    pub fn submit_bundle_unsigned(opaque_bundle: OpaqueBundleOf<T>) {
        let slot = opaque_bundle.sealed_header.slot_number();
        let extrincis_count = opaque_bundle.extrinsics.len();

        let call = Call::submit_bundle { opaque_bundle };

        match SubmitTransaction::<T, Call<T>>::submit_unsigned_transaction(call.into()) {
            Ok(()) => {
                log::info!(
                    target: "runtime::domains",
                    "Submitted bundle from slot {slot}, extrinsics: {extrincis_count}",
                );
            }
            Err(()) => {
                log::error!(target: "runtime::domains", "Error submitting bundle");
            }
        }
    }

    /// Submits an unsigned extrinsic [`Call::submit_fraud_proof`].
    pub fn submit_fraud_proof_unsigned(fraud_proof: FraudProof<BlockNumberFor<T>, T::Hash>) {
        let call = Call::submit_fraud_proof {
            fraud_proof: Box::new(fraud_proof),
        };

        match SubmitTransaction::<T, Call<T>>::submit_unsigned_transaction(call.into()) {
            Ok(()) => {
                log::info!(target: "runtime::domains", "Submitted fraud proof");
            }
            Err(()) => {
                log::error!(target: "runtime::domains", "Error submitting fraud proof");
            }
        }
    }
}

/// Calculates the new tx range based on the bundles produced during the interval.
pub fn calculate_tx_range(
    cur_tx_range: U256,
    actual_bundle_count: u64,
    expected_bundle_count: u64,
) -> U256 {
    if actual_bundle_count == 0 || expected_bundle_count == 0 {
        return cur_tx_range;
    }

    let Some(new_tx_range) = U256::from(actual_bundle_count)
        .saturating_mul(&cur_tx_range)
        .checked_div(&U256::from(expected_bundle_count))
    else {
        return cur_tx_range;
    };

    let upper_bound = cur_tx_range.saturating_mul(&U256::from(4_u64));
    let Some(lower_bound) = cur_tx_range.checked_div(&U256::from(4_u64)) else {
        return cur_tx_range;
    };
    new_tx_range.clamp(lower_bound, upper_bound)
}<|MERGE_RESOLUTION|>--- conflicted
+++ resolved
@@ -51,22 +51,13 @@
     OperatorPublicKey, ProofOfElection, ReceiptHash, RuntimeId,
     DOMAIN_EXTRINSICS_SHUFFLING_SEED_SUBJECT, EMPTY_EXTRINSIC_ROOT,
 };
-<<<<<<< HEAD
-use sp_domains_fraud_proof::fraud_proof_runtime_interface::get_fraud_proof_verification_info;
-use sp_domains_fraud_proof::verification::{
-    verify_invalid_domain_extrinsics_root_fraud_proof, verify_valid_bundle_fraud_proof,
-};
-use sp_domains_fraud_proof::{
-    FraudProofVerificationInfoRequest, FraudProofVerificationInfoResponse,
-=======
 use sp_domains_fraud_proof::fraud_proof::{
     FraudProof, InvalidDomainBlockHashProof, InvalidTotalRewardsProof,
->>>>>>> 225dbd69
 };
 use sp_domains_fraud_proof::verification::{
     verify_invalid_domain_block_hash_fraud_proof,
     verify_invalid_domain_extrinsics_root_fraud_proof, verify_invalid_state_transition_fraud_proof,
-    verify_invalid_total_rewards_fraud_proof,
+    verify_invalid_total_rewards_fraud_proof, verify_valid_bundle_fraud_proof,
 };
 use sp_runtime::traits::{BlakeTwo256, CheckedSub, Hash, Header, One, Zero};
 use sp_runtime::{RuntimeAppPublic, SaturatedConversion, Saturating};
@@ -618,23 +609,13 @@
         /// Invalid domain block hash fraud proof.
         InvalidDomainBlockHashFraudProof,
         /// Invalid domain extrinsic fraud proof
-<<<<<<< HEAD
-        InvalidExtrinsicRootFraudProof(sp_domains::verification::VerificationError),
-        /// Invalid/Bad valid bundle fraud proof
-        BadValidBundleFraudProof(sp_domains::verification::VerificationError),
-        /// Failed to get block randomness.
-        FailedToGetBlockRandomness,
-        /// Failed to get domain timestamp extrinsic.
-        FailedToGetDomainTimestampExtrinsic,
-        /// Received invalid Verification info from host function.
-        ReceivedInvalidVerificationInfo,
-=======
         InvalidExtrinsicRootFraudProof,
         /// Invalid state transition fraud proof
         InvalidStateTransitionFraudProof,
         /// Parent receipt not found.
         ParentReceiptNotFound,
->>>>>>> 225dbd69
+        /// Bad/Invalid valid bundle fraud proof
+        BadValidBundleFraudProof,
     }
 
     impl<T> From<FraudProofError> for Error<T> {
@@ -1631,11 +1612,17 @@
             }
             FraudProof::ValidBundle(proof) => verify_valid_bundle_fraud_proof::<
                 T::Block,
-                T::DomainNumber,
+                DomainBlockNumberFor<T>,
                 T::DomainHash,
                 BalanceOf<T>,
             >(bad_receipt, proof)
-            .map_err(FraudProofError::BadValidBundleFraudProof)?,
+            .map_err(|err| {
+                log::error!(
+                    target: "runtime::domains",
+                    "Valid bundle proof verification failed: {err:?}"
+                );
+                FraudProofError::BadValidBundleFraudProof
+            })?,
             _ => {}
         }
 
