use crate::block_tree::BlockTreeNode;
use crate::domain_registry::{DomainConfig, DomainObject};
use crate::{
    self as pallet_domains, BalanceOf, BlockTree, BundleError, Config, ConsensusBlockHash,
<<<<<<< HEAD
    DomainBlocks, DomainHashOf, DomainNumberOf, DomainRegistry, ExecutionInbox, ExecutionReceiptOf,
=======
    DomainBlockNumberFor, DomainBlocks, DomainRegistry, ExecutionInbox, ExecutionReceiptOf,
>>>>>>> 9b52fe49
    FraudProofError, FungibleHoldId, HeadReceiptNumber, NextDomainId, Operator, OperatorStatus,
    Operators,
};
use codec::{Decode, Encode, MaxEncodedLen};
use domain_runtime_primitives::opaque::Block as DomainBlock;
use domain_runtime_primitives::BlockNumber as DomainBlockNumber;
use frame_support::dispatch::RawOrigin;
use frame_support::traits::{ConstU16, ConstU32, ConstU64, Currency, Hooks};
use frame_support::weights::Weight;
use frame_support::{assert_err, assert_ok, parameter_types, PalletId};
use frame_system::pallet_prelude::*;
use scale_info::TypeInfo;
use sp_core::crypto::Pair;
use sp_core::storage::{StateVersion, StorageKey};
use sp_core::{Get, H256, U256};
use sp_domains::fraud_proof::{
    ExtrinsicDigest, FraudProof, InvalidDomainBlockHashProof, InvalidExtrinsicsRootProof,
    InvalidTotalRewardsProof, ValidBundleDigest,
};
use sp_domains::merkle_tree::MerkleTree;
use sp_domains::storage::RawGenesis;
use sp_domains::{
    BundleHeader, DomainId, DomainsHoldIdentifier, ExecutionReceipt, InboxedBundle, OpaqueBundle,
    OperatorAllowList, OperatorId, OperatorPair, ProofOfElection, ReceiptHash, RuntimeType,
    SealedBundleHeader, StakingHoldIdentifier,
};
use sp_domains_fraud_proof::{
    FraudProofExtension, FraudProofHostFunctions, FraudProofVerificationInfoRequest,
    FraudProofVerificationInfoResponse,
};
use sp_runtime::traits::{AccountIdConversion, BlakeTwo256, Hash as HashT, IdentityLookup, Zero};
use sp_runtime::{BuildStorage, Digest, OpaqueExtrinsic};
use sp_state_machine::backend::AsTrieBackend;
use sp_state_machine::{prove_read, Backend, TrieBackendBuilder};
use sp_std::sync::Arc;
use sp_trie::trie_types::TrieDBMutBuilderV1;
use sp_trie::{PrefixedMemoryDB, StorageProof, TrieMut};
use sp_version::RuntimeVersion;
use std::sync::atomic::{AtomicU64, Ordering};
use subspace_core_primitives::{Randomness, U256 as P256};
use subspace_runtime_primitives::{Moment, SSC};

type UncheckedExtrinsic = frame_system::mocking::MockUncheckedExtrinsic<Test>;
type Block = frame_system::mocking::MockBlock<Test>;
type Balance = u128;

// TODO: Remove when DomainRegistry is usable.
const DOMAIN_ID: DomainId = DomainId::new(0);

// Operator id used for testing
const OPERATOR_ID: OperatorId = 0u64;

frame_support::construct_runtime!(
    pub struct Test {
        System: frame_system,
        Timestamp: pallet_timestamp,
        Balances: pallet_balances,
        Domains: pallet_domains,
    }
);

type BlockNumber = u64;
type Hash = H256;

parameter_types! {
    pub const ExtrinsicsRootStateVersion: StateVersion = StateVersion::V0;
}

impl frame_system::Config for Test {
    type BaseCallFilter = frame_support::traits::Everything;
    type BlockWeights = ();
    type BlockLength = ();
    type DbWeight = ();
    type RuntimeOrigin = RuntimeOrigin;
    type RuntimeCall = RuntimeCall;
    type Nonce = u64;
    type Hash = Hash;
    type Hashing = BlakeTwo256;
    type AccountId = u64;
    type Lookup = IdentityLookup<Self::AccountId>;
    type Block = Block;
    type RuntimeEvent = RuntimeEvent;
    type BlockHashCount = ConstU64<2>;
    type Version = ();
    type PalletInfo = PalletInfo;
    type AccountData = pallet_balances::AccountData<Balance>;
    type OnNewAccount = ();
    type OnKilledAccount = ();
    type SystemWeightInfo = ();
    type SS58Prefix = ConstU16<42>;
    type OnSetCode = ();
    type MaxConsumers = ConstU32<16>;
    type ExtrinsicsRootStateVersion = ExtrinsicsRootStateVersion;
}

parameter_types! {
    pub const MaximumReceiptDrift: BlockNumber = 128;
    pub const InitialDomainTxRange: u64 = 3;
    pub const DomainTxRangeAdjustmentInterval: u64 = 100;
    pub const DomainRuntimeUpgradeDelay: BlockNumber = 100;
    pub const MaxBundlesPerBlock: u32 = 10;
    pub const MaxDomainBlockSize: u32 = 1024 * 1024;
    pub const MaxDomainBlockWeight: Weight = Weight::from_parts(1024 * 1024, 0);
    pub const DomainInstantiationDeposit: Balance = 100;
    pub const MaxDomainNameLength: u32 = 16;
    pub const BlockTreePruningDepth: u32 = 16;
}

static CONFIRMATION_DEPTH_K: AtomicU64 = AtomicU64::new(10);

pub struct ConfirmationDepthK;

impl ConfirmationDepthK {
    fn set(new: BlockNumber) {
        CONFIRMATION_DEPTH_K.store(new, Ordering::SeqCst);
    }

    fn get() -> BlockNumber {
        CONFIRMATION_DEPTH_K.load(Ordering::SeqCst)
    }
}

impl Get<BlockNumber> for ConfirmationDepthK {
    fn get() -> BlockNumber {
        Self::get()
    }
}

#[derive(
    PartialEq, Eq, Clone, Encode, Decode, TypeInfo, MaxEncodedLen, Ord, PartialOrd, Copy, Debug,
)]
pub enum HoldIdentifier {
    Domains(DomainsHoldIdentifier),
}

impl pallet_domains::HoldIdentifier<Test> for HoldIdentifier {
    fn staking_pending_deposit(operator_id: OperatorId) -> FungibleHoldId<Test> {
        Self::Domains(DomainsHoldIdentifier::Staking(
            StakingHoldIdentifier::PendingDeposit(operator_id),
        ))
    }

    fn staking_staked(operator_id: OperatorId) -> FungibleHoldId<Test> {
        Self::Domains(DomainsHoldIdentifier::Staking(
            StakingHoldIdentifier::Staked(operator_id),
        ))
    }

    fn staking_pending_unlock(operator_id: OperatorId) -> FungibleHoldId<Test> {
        Self::Domains(DomainsHoldIdentifier::Staking(
            StakingHoldIdentifier::PendingUnlock(operator_id),
        ))
    }

    fn domain_instantiation_id(domain_id: DomainId) -> FungibleHoldId<Test> {
        Self::Domains(DomainsHoldIdentifier::DomainInstantiation(domain_id))
    }
}

parameter_types! {
    pub const MaxHolds: u32 = 10;
    pub const ExistentialDeposit: Balance = 1;
}

impl pallet_balances::Config for Test {
    type MaxLocks = ();
    type MaxReserves = ();
    type ReserveIdentifier = [u8; 8];
    type Balance = Balance;
    type DustRemoval = ();
    type RuntimeEvent = RuntimeEvent;
    type ExistentialDeposit = ExistentialDeposit;
    type AccountStore = System;
    type WeightInfo = ();
    type FreezeIdentifier = ();
    type MaxFreezes = ();
    type RuntimeHoldReason = HoldIdentifier;
    type MaxHolds = MaxHolds;
}

parameter_types! {
    pub const MinOperatorStake: Balance = 100 * SSC;
    pub const StakeWithdrawalLockingPeriod: DomainBlockNumber = 5;
    pub const StakeEpochDuration: DomainBlockNumber = 5;
    pub TreasuryAccount: u64 = PalletId(*b"treasury").into_account_truncating();
    pub const BlockReward: Balance = 10 * SSC;
    pub const MaxPendingStakingOperation: u32 = 100;
    pub const MaxNominators: u32 = 5;
}

pub struct MockRandomness;

impl frame_support::traits::Randomness<Hash, BlockNumber> for MockRandomness {
    fn random(_: &[u8]) -> (Hash, BlockNumber) {
        (Default::default(), Default::default())
    }
}

const SLOT_DURATION: u64 = 1000;
impl pallet_timestamp::Config for Test {
    /// A timestamp: milliseconds since the unix epoch.
    type Moment = Moment;
    type OnTimestampSet = ();
    type MinimumPeriod = ConstU64<{ SLOT_DURATION / 2 }>;
    type WeightInfo = ();
}

impl pallet_domains::Config for Test {
    type RuntimeEvent = RuntimeEvent;
    type DomainHash = sp_core::H256;
<<<<<<< HEAD
    type DomainBlock = DomainBlock;
=======
    type DomainHeader = sp_runtime::generic::Header<BlockNumber, BlakeTwo256>;
>>>>>>> 9b52fe49
    type ConfirmationDepthK = ConfirmationDepthK;
    type DomainRuntimeUpgradeDelay = DomainRuntimeUpgradeDelay;
    type Currency = Balances;
    type HoldIdentifier = HoldIdentifier;
    type WeightInfo = pallet_domains::weights::SubstrateWeight<Test>;
    type InitialDomainTxRange = InitialDomainTxRange;
    type DomainTxRangeAdjustmentInterval = DomainTxRangeAdjustmentInterval;
    type MinOperatorStake = MinOperatorStake;
    type MaxDomainBlockSize = MaxDomainBlockSize;
    type MaxDomainBlockWeight = MaxDomainBlockWeight;
    type MaxBundlesPerBlock = MaxBundlesPerBlock;
    type DomainInstantiationDeposit = DomainInstantiationDeposit;
    type MaxDomainNameLength = MaxDomainNameLength;
    type Share = Balance;
    type BlockTreePruningDepth = BlockTreePruningDepth;
    type StakeWithdrawalLockingPeriod = StakeWithdrawalLockingPeriod;
    type StakeEpochDuration = StakeEpochDuration;
    type TreasuryAccount = TreasuryAccount;
    type MaxPendingStakingOperation = MaxPendingStakingOperation;
    type MaxNominators = MaxNominators;
    type Randomness = MockRandomness;
}

pub(crate) fn new_test_ext() -> sp_io::TestExternalities {
    let t = frame_system::GenesisConfig::<Test>::default()
        .build_storage()
        .unwrap();

    t.into()
}

pub(crate) struct MockDomainFraudProofExtension {
    block_randomness: Randomness,
    timestamp: Moment,
}

impl FraudProofHostFunctions for MockDomainFraudProofExtension {
    fn get_fraud_proof_verification_info(
        &self,
        _consensus_block_hash: H256,
        fraud_proof_verification_info_req: FraudProofVerificationInfoRequest,
    ) -> Option<FraudProofVerificationInfoResponse> {
        let response = match fraud_proof_verification_info_req {
            FraudProofVerificationInfoRequest::BlockRandomness => {
                FraudProofVerificationInfoResponse::BlockRandomness(self.block_randomness)
            }
            FraudProofVerificationInfoRequest::DomainTimestampExtrinsic(_) => {
                FraudProofVerificationInfoResponse::DomainTimestampExtrinsic(
                    UncheckedExtrinsic::new_unsigned(
                        pallet_timestamp::Call::<Test>::set {
                            now: self.timestamp,
                        }
                        .into(),
                    )
                    .encode(),
                )
            }
            FraudProofVerificationInfoRequest::DomainRuntimeCode(_) => {
                FraudProofVerificationInfoResponse::DomainRuntimeCode(Default::default())
            }
        };

        Some(response)
    }

    fn execution_proof_check(
        &self,
        _pre_state_root: H256,
        _encoded_proof: Vec<u8>,
        _verifying_method: &str,
        _call_data: &[u8],
        _domain_runtime_code: Vec<u8>,
    ) -> Option<Vec<u8>> {
        None
    }
}

pub(crate) fn new_test_ext_with_extensions() -> sp_io::TestExternalities {
    let version = RuntimeVersion {
        spec_name: "test".into(),
        impl_name: Default::default(),
        authoring_version: 0,
        spec_version: 1,
        impl_version: 1,
        apis: Default::default(),
        transaction_version: 1,
        state_version: 0,
    };

    let mut ext = new_test_ext();
    ext.register_extension(sp_core::traits::ReadRuntimeVersionExt::new(
        ReadRuntimeVersion(version.encode()),
    ));
    ext
}

pub(crate) fn create_dummy_receipt(
    block_number: BlockNumber,
    consensus_block_hash: Hash,
    parent_domain_block_receipt_hash: H256,
    block_extrinsics_roots: Vec<H256>,
) -> ExecutionReceipt<BlockNumber, Hash, DomainBlockNumber, H256, u128> {
    let (execution_trace, execution_trace_root) = if block_number == 0 {
        (Vec::new(), Default::default())
    } else {
        let execution_trace = vec![H256::random(), H256::random()];
        let trace: Vec<[u8; 32]> = execution_trace
            .iter()
            .map(|r| r.encode().try_into().expect("H256 must fit into [u8; 32]"))
            .collect();
        let execution_trace_root = MerkleTree::from_leaves(trace.as_slice())
            .root()
            .expect("Compute merkle root of trace should success")
            .into();
        (execution_trace, execution_trace_root)
    };
    let inboxed_bundles = block_extrinsics_roots
        .into_iter()
        .map(InboxedBundle::dummy)
        .collect();
    ExecutionReceipt {
        domain_block_number: block_number as DomainBlockNumber,
        domain_block_hash: H256::random(),
        domain_block_extrinsic_root: Default::default(),
        parent_domain_block_receipt_hash,
        consensus_block_number: block_number,
        consensus_block_hash,
        inboxed_bundles,
        final_state_root: Default::default(),
        execution_trace,
        execution_trace_root,
        total_rewards: 0,
    }
}

fn create_dummy_bundle(
    domain_id: DomainId,
    block_number: BlockNumber,
    consensus_block_hash: Hash,
) -> OpaqueBundle<BlockNumber, Hash, DomainBlockNumber, H256, u128> {
    let execution_receipt = create_dummy_receipt(
        block_number,
        consensus_block_hash,
        Default::default(),
        vec![],
    );
    create_dummy_bundle_with_receipts(
        domain_id,
        OPERATOR_ID,
        Default::default(),
        execution_receipt,
    )
}

pub(crate) fn create_dummy_bundle_with_receipts(
    domain_id: DomainId,
    operator_id: OperatorId,
    bundle_extrinsics_root: H256,
    receipt: ExecutionReceipt<BlockNumber, Hash, DomainBlockNumber, H256, u128>,
) -> OpaqueBundle<BlockNumber, Hash, DomainBlockNumber, H256, u128> {
    let pair = OperatorPair::from_seed(&U256::from(0u32).into());

    let header = BundleHeader {
        proof_of_election: ProofOfElection::dummy(domain_id, operator_id),
        receipt,
        bundle_size: 0u32,
        estimated_bundle_weight: Default::default(),
        bundle_extrinsics_root,
    };

    let signature = pair.sign(header.hash().as_ref());

    OpaqueBundle {
        sealed_header: SealedBundleHeader::new(header, signature),
        extrinsics: Vec::new(),
    }
}

pub(crate) struct ReadRuntimeVersion(pub Vec<u8>);

impl sp_core::traits::ReadRuntimeVersion for ReadRuntimeVersion {
    fn read_runtime_version(
        &self,
        _wasm_code: &[u8],
        _ext: &mut dyn sp_externalities::Externalities,
    ) -> Result<Vec<u8>, String> {
        Ok(self.0.clone())
    }
}

pub(crate) fn run_to_block<T: Config>(block_number: BlockNumberFor<T>, parent_hash: T::Hash) {
    frame_system::Pallet::<T>::set_block_number(block_number);
    frame_system::Pallet::<T>::initialize(&block_number, &parent_hash, &Default::default());
    <crate::Pallet<T> as Hooks<BlockNumberFor<T>>>::on_initialize(block_number);
    frame_system::Pallet::<T>::finalize();
}

pub(crate) fn register_genesis_domain(creator: u64, operator_ids: Vec<OperatorId>) -> DomainId {
    let raw_genesis_storage = RawGenesis::dummy(vec![1, 2, 3, 4]).encode();
    assert_ok!(crate::Pallet::<Test>::register_domain_runtime(
        RawOrigin::Root.into(),
        "evm".to_owned(),
        RuntimeType::Evm,
        raw_genesis_storage,
    ));

    let domain_id = NextDomainId::<Test>::get();
    <Test as Config>::Currency::make_free_balance_be(
        &creator,
        <Test as Config>::DomainInstantiationDeposit::get()
            + <Test as pallet_balances::Config>::ExistentialDeposit::get(),
    );
    crate::Pallet::<Test>::instantiate_domain(
        RawOrigin::Signed(creator).into(),
        DomainConfig {
            domain_name: "evm-domain".to_owned(),
            runtime_id: 0,
            max_block_size: 1u32,
            max_block_weight: Weight::from_parts(1, 0),
            bundle_slot_probability: (1, 1),
            target_bundles_per_block: 1,
            operator_allow_list: OperatorAllowList::Anyone,
        },
    )
    .unwrap();

    let pair = OperatorPair::from_seed(&U256::from(0u32).into());
    for operator_id in operator_ids {
        Operators::<Test>::insert(
            operator_id,
            Operator {
                signing_key: pair.public(),
                current_domain_id: domain_id,
                next_domain_id: domain_id,
                minimum_nominator_stake: SSC,
                nomination_tax: Default::default(),
                current_total_stake: Zero::zero(),
                current_epoch_rewards: Zero::zero(),
                total_shares: Zero::zero(),
                status: OperatorStatus::Registered,
            },
        );
    }

    domain_id
}

// Submit new head receipt to extend the block tree
pub(crate) fn extend_block_tree(
    domain_id: DomainId,
    operator_id: u64,
    to: DomainNumberOf<Test>,
) -> ExecutionReceiptOf<Test> {
    let head_receipt_number = HeadReceiptNumber::<Test>::get(domain_id);
    assert!(head_receipt_number < to);

    let head_node = get_block_tree_node_at::<Test>(domain_id, head_receipt_number).unwrap();
    let mut receipt = head_node.execution_receipt;
    for block_number in (head_receipt_number as u64 + 1)..=to as u64 {
        // Finilize parent block and initialize block at `block_number`
        run_to_block::<Test>(block_number, receipt.consensus_block_hash);

        // Submit a bundle with the receipt of the last block
        let bundle_extrinsics_root = H256::random();
        let bundle = create_dummy_bundle_with_receipts(
            domain_id,
            operator_id,
            bundle_extrinsics_root,
            receipt,
        );
        assert_ok!(crate::Pallet::<Test>::submit_bundle(
            RawOrigin::None.into(),
            bundle,
        ));

        // Construct a `NewHead` receipt of the just submitted bundle, which will be included in the next bundle
        let head_receipt_number = HeadReceiptNumber::<Test>::get(domain_id);
        let parent_block_tree_node =
            get_block_tree_node_at::<Test>(domain_id, head_receipt_number).unwrap();
        receipt = create_dummy_receipt(
            block_number,
            H256::random(),
            parent_block_tree_node.execution_receipt.hash(),
            vec![bundle_extrinsics_root],
        );
    }

    receipt
}

#[allow(clippy::type_complexity)]
pub(crate) fn get_block_tree_node_at<T: Config>(
    domain_id: DomainId,
<<<<<<< HEAD
    block_number: DomainNumberOf<T>,
) -> Option<
    BlockTreeNode<BlockNumberFor<T>, T::Hash, DomainNumberOf<T>, DomainHashOf<T>, BalanceOf<T>>,
=======
    block_number: DomainBlockNumberFor<T>,
) -> Option<
    DomainBlock<BlockNumberFor<T>, T::Hash, DomainBlockNumberFor<T>, T::DomainHash, BalanceOf<T>>,
>>>>>>> 9b52fe49
> {
    BlockTree::<T>::get(domain_id, block_number)
        .first()
        .and_then(DomainBlocks::<T>::get)
}

// TODO: Unblock once bundle producer election v2 is finished.
#[test]
#[ignore]
fn test_stale_bundle_should_be_rejected() {
    // Small macro in order to be more readable.
    //
    // We only care about whether the error type is `StaleBundle`.
    macro_rules! assert_stale {
        ($validate_bundle_result:expr) => {
            assert_eq!(
                $validate_bundle_result,
                Err(pallet_domains::BundleError::StaleBundle)
            )
        };
    }

    macro_rules! assert_not_stale {
        ($validate_bundle_result:expr) => {
            assert_ne!(
                $validate_bundle_result,
                Err(pallet_domains::BundleError::StaleBundle)
            )
        };
    }

    ConfirmationDepthK::set(1);
    new_test_ext().execute_with(|| {
        // Create a bundle at genesis block -> #1
        let bundle0 = create_dummy_bundle(DOMAIN_ID, 0, System::parent_hash());
        System::initialize(&1, &System::parent_hash(), &Default::default());
        <Domains as Hooks<BlockNumber>>::on_initialize(1);
        assert_not_stale!(pallet_domains::Pallet::<Test>::validate_bundle(&bundle0));

        // Create a bundle at block #1 -> #2
        let block_hash1 = Hash::random();
        let bundle1 = create_dummy_bundle(DOMAIN_ID, 1, block_hash1);
        System::initialize(&2, &block_hash1, &Default::default());
        <Domains as Hooks<BlockNumber>>::on_initialize(2);
        assert_stale!(pallet_domains::Pallet::<Test>::validate_bundle(&bundle0));
        assert_not_stale!(pallet_domains::Pallet::<Test>::validate_bundle(&bundle1));
    });

    ConfirmationDepthK::set(2);
    new_test_ext().execute_with(|| {
        // Create a bundle at genesis block -> #1
        let bundle0 = create_dummy_bundle(DOMAIN_ID, 0, System::parent_hash());
        System::initialize(&1, &System::parent_hash(), &Default::default());
        <Domains as Hooks<BlockNumber>>::on_initialize(1);
        assert_not_stale!(pallet_domains::Pallet::<Test>::validate_bundle(&bundle0));

        // Create a bundle at block #1 -> #2
        let block_hash1 = Hash::random();
        let bundle1 = create_dummy_bundle(DOMAIN_ID, 1, block_hash1);
        System::initialize(&2, &block_hash1, &Default::default());
        <Domains as Hooks<BlockNumber>>::on_initialize(2);
        assert_stale!(pallet_domains::Pallet::<Test>::validate_bundle(&bundle0));
        assert_not_stale!(pallet_domains::Pallet::<Test>::validate_bundle(&bundle1));

        // Create a bundle at block #2 -> #3
        let block_hash2 = Hash::random();
        let bundle2 = create_dummy_bundle(DOMAIN_ID, 2, block_hash2);
        System::initialize(&3, &block_hash2, &Default::default());
        <Domains as Hooks<BlockNumber>>::on_initialize(3);
        assert_stale!(pallet_domains::Pallet::<Test>::validate_bundle(&bundle0));
        assert_stale!(pallet_domains::Pallet::<Test>::validate_bundle(&bundle1));
        assert_not_stale!(pallet_domains::Pallet::<Test>::validate_bundle(&bundle2));
    });

    ConfirmationDepthK::set(10);
    let confirmation_depth_k = ConfirmationDepthK::get();
    let (dummy_bundles, block_hashes): (Vec<_>, Vec<_>) = (1..=confirmation_depth_k + 2)
        .map(|n| {
            let consensus_block_hash = Hash::random();
            (
                create_dummy_bundle(DOMAIN_ID, n, consensus_block_hash),
                consensus_block_hash,
            )
        })
        .unzip();

    let run_to_block = |n: BlockNumber, block_hashes: Vec<Hash>| {
        System::initialize(&1, &System::parent_hash(), &Default::default());
        <Domains as Hooks<BlockNumber>>::on_initialize(1);
        System::finalize();

        for b in 2..=n {
            System::set_block_number(b);
            System::initialize(&b, &block_hashes[b as usize - 2], &Default::default());
            <Domains as Hooks<BlockNumber>>::on_initialize(b);
            System::finalize();
        }
    };

    new_test_ext().execute_with(|| {
        run_to_block(confirmation_depth_k + 2, block_hashes);
        for bundle in dummy_bundles.iter().take(2) {
            assert_stale!(pallet_domains::Pallet::<Test>::validate_bundle(bundle));
        }
        for bundle in dummy_bundles.iter().skip(2) {
            assert_not_stale!(pallet_domains::Pallet::<Test>::validate_bundle(bundle));
        }
    });
}

#[test]
fn test_calculate_tx_range() {
    let cur_tx_range = P256::from(400_u64);

    assert_eq!(
        cur_tx_range,
        pallet_domains::calculate_tx_range(cur_tx_range, 0, 1000)
    );
    assert_eq!(
        cur_tx_range,
        pallet_domains::calculate_tx_range(cur_tx_range, 1000, 0)
    );

    // Lower bound of 1/4 * current range
    assert_eq!(
        cur_tx_range.checked_div(&P256::from(4_u64)).unwrap(),
        pallet_domains::calculate_tx_range(cur_tx_range, 10, 1000)
    );

    // Upper bound of 4 * current range
    assert_eq!(
        cur_tx_range.checked_mul(&P256::from(4_u64)).unwrap(),
        pallet_domains::calculate_tx_range(cur_tx_range, 8000, 1000)
    );

    // For anything else in the [0.25, 4.0] range, the change ratio should be same as
    // actual / expected
    assert_eq!(
        cur_tx_range.checked_div(&P256::from(4_u64)).unwrap(),
        pallet_domains::calculate_tx_range(cur_tx_range, 250, 1000)
    );
    assert_eq!(
        cur_tx_range.checked_div(&P256::from(2_u64)).unwrap(),
        pallet_domains::calculate_tx_range(cur_tx_range, 500, 1000)
    );
    assert_eq!(
        cur_tx_range.checked_mul(&P256::from(1_u64)).unwrap(),
        pallet_domains::calculate_tx_range(cur_tx_range, 1000, 1000)
    );
    assert_eq!(
        cur_tx_range.checked_mul(&P256::from(2_u64)).unwrap(),
        pallet_domains::calculate_tx_range(cur_tx_range, 2000, 1000)
    );
    assert_eq!(
        cur_tx_range.checked_mul(&P256::from(3_u64)).unwrap(),
        pallet_domains::calculate_tx_range(cur_tx_range, 3000, 1000)
    );
    assert_eq!(
        cur_tx_range.checked_mul(&P256::from(4_u64)).unwrap(),
        pallet_domains::calculate_tx_range(cur_tx_range, 4000, 1000)
    );
}

#[test]
fn test_bundle_fromat_verification() {
    let opaque_extrinsic = |dest: u64, value: u128| -> OpaqueExtrinsic {
        UncheckedExtrinsic {
            signature: None,
            function: RuntimeCall::Balances(pallet_balances::Call::transfer_allow_death {
                dest,
                value,
            }),
        }
        .into()
    };
    new_test_ext().execute_with(|| {
        let domain_id = DomainId::new(0);
        let max_extrincis_count = 10;
        let max_block_size = opaque_extrinsic(0, 0).encoded_size() as u32 * max_extrincis_count;
        let domain_config = DomainConfig {
            domain_name: "test-domain".to_owned(),
            runtime_id: 0u32,
            max_block_size,
            max_block_weight: Weight::MAX,
            bundle_slot_probability: (1, 1),
            target_bundles_per_block: 1,
            operator_allow_list: OperatorAllowList::Anyone,
        };
        let domain_obj = DomainObject {
            owner_account_id: Default::default(),
            created_at: Default::default(),
            genesis_receipt_hash: Default::default(),
            domain_config,
        };
        DomainRegistry::<Test>::insert(domain_id, domain_obj);

        let mut valid_bundle = create_dummy_bundle(DOMAIN_ID, 0, System::parent_hash());
        valid_bundle.extrinsics.push(opaque_extrinsic(1, 1));
        valid_bundle.extrinsics.push(opaque_extrinsic(2, 2));
        valid_bundle.sealed_header.header.bundle_extrinsics_root = BlakeTwo256::ordered_trie_root(
            valid_bundle
                .extrinsics
                .iter()
                .map(|xt| xt.encode())
                .collect(),
            sp_core::storage::StateVersion::V1,
        );
        assert_ok!(pallet_domains::Pallet::<Test>::check_bundle_size(
            &valid_bundle,
            max_block_size
        ));
        assert_ok!(pallet_domains::Pallet::<Test>::check_extrinsics_root(
            &valid_bundle
        ));

        // Bundle exceed max size
        let mut too_large_bundle = valid_bundle.clone();
        for i in 0..max_extrincis_count {
            too_large_bundle
                .extrinsics
                .push(opaque_extrinsic(i as u64, i as u128));
        }
        assert_err!(
            pallet_domains::Pallet::<Test>::check_bundle_size(&too_large_bundle, max_block_size),
            BundleError::BundleTooLarge
        );

        // Bundle with wrong value of `bundle_extrinsics_root`
        let mut invalid_extrinsic_root_bundle = valid_bundle.clone();
        invalid_extrinsic_root_bundle
            .sealed_header
            .header
            .bundle_extrinsics_root = H256::random();
        assert_err!(
            pallet_domains::Pallet::<Test>::check_extrinsics_root(&invalid_extrinsic_root_bundle),
            BundleError::InvalidExtrinsicRoot
        );

        // Bundle with wrong value of `extrinsics`
        let mut invalid_extrinsic_root_bundle = valid_bundle.clone();
        invalid_extrinsic_root_bundle.extrinsics[0] = opaque_extrinsic(3, 3);
        assert_err!(
            pallet_domains::Pallet::<Test>::check_extrinsics_root(&invalid_extrinsic_root_bundle),
            BundleError::InvalidExtrinsicRoot
        );

        // Bundle with addtional extrinsic
        let mut invalid_extrinsic_root_bundle = valid_bundle.clone();
        invalid_extrinsic_root_bundle
            .extrinsics
            .push(opaque_extrinsic(4, 4));
        assert_err!(
            pallet_domains::Pallet::<Test>::check_extrinsics_root(&invalid_extrinsic_root_bundle),
            BundleError::InvalidExtrinsicRoot
        );

        // Bundle with missing extrinsic
        let mut invalid_extrinsic_root_bundle = valid_bundle;
        invalid_extrinsic_root_bundle.extrinsics.pop();
        assert_err!(
            pallet_domains::Pallet::<Test>::check_extrinsics_root(&invalid_extrinsic_root_bundle),
            BundleError::InvalidExtrinsicRoot
        );
    });
}

#[test]
fn test_invalid_fraud_proof() {
    let creator = 0u64;
    let operator_id = 1u64;
    let head_domain_number = 10;
    let mut ext = new_test_ext_with_extensions();
    ext.execute_with(|| {
        let domain_id = register_genesis_domain(creator, vec![operator_id]);
        extend_block_tree(domain_id, operator_id, head_domain_number + 1);
        assert_eq!(
            HeadReceiptNumber::<Test>::get(domain_id),
            head_domain_number
        );

        // Fraud proof target the genesis ER is invalid
        let bad_receipt_at = 0;
        let bad_receipt_hash = get_block_tree_node_at::<Test>(domain_id, bad_receipt_at)
            .unwrap()
            .execution_receipt
            .hash();
        let fraud_proof = FraudProof::dummy_fraud_proof(domain_id, bad_receipt_hash);
        assert_eq!(
            Domains::validate_fraud_proof(&fraud_proof),
            Err(FraudProofError::ChallengingGenesisReceipt)
        );

        // Fraud proof target unknown ER is invalid
        let bad_receipt_hash = H256::random();
        let fraud_proof = FraudProof::dummy_fraud_proof(domain_id, bad_receipt_hash);
        assert_eq!(
            Domains::validate_fraud_proof(&fraud_proof),
            Err(FraudProofError::BadReceiptNotFound)
        );
    });
}

#[test]
fn test_invalid_total_rewards_fraud_proof() {
    let creator = 0u64;
    let operator_id = 1u64;
    let head_domain_number = 10;
    let mut ext = new_test_ext_with_extensions();
    ext.execute_with(|| {
        let domain_id = register_genesis_domain(creator, vec![operator_id]);
        extend_block_tree(domain_id, operator_id, head_domain_number + 1);
        assert_eq!(
            HeadReceiptNumber::<Test>::get(domain_id),
            head_domain_number
        );

        let bad_receipt_at = 8;
        let mut domain_block = get_block_tree_node_at::<Test>(domain_id, bad_receipt_at).unwrap();

        let bad_receipt_hash = domain_block.execution_receipt.hash();
        let (fraud_proof, root) = generate_invalid_total_rewards_fraud_proof::<Test>(
            domain_id,
            bad_receipt_hash,
            // set different reward in the storage and generate proof for that value
            domain_block.execution_receipt.total_rewards + 1,
        );
        domain_block.execution_receipt.final_state_root = root;
        DomainBlocks::<Test>::insert(bad_receipt_hash, domain_block);
        assert_ok!(Domains::validate_fraud_proof(&fraud_proof),);
    });
}

fn generate_invalid_total_rewards_fraud_proof<T: Config>(
    domain_id: DomainId,
    bad_receipt_hash: ReceiptHash,
    rewards: BalanceOf<T>,
) -> (FraudProof<BlockNumberFor<T>, T::Hash>, T::Hash) {
    let storage_key = sp_domains::fraud_proof::operator_block_rewards_final_key();
    let mut root = T::Hash::default();
    let mut mdb = PrefixedMemoryDB::<T::Hashing>::default();
    {
        let mut trie = TrieDBMutBuilderV1::new(&mut mdb, &mut root).build();
        trie.insert(&storage_key, &rewards.encode()).unwrap();
    };

    let backend = TrieBackendBuilder::new(mdb, root).build();
    let (root, storage_proof) = storage_proof_for_key::<T, _>(backend, StorageKey(storage_key));
    (
        FraudProof::InvalidTotalRewards(InvalidTotalRewardsProof {
            domain_id,
            bad_receipt_hash,
            storage_proof,
        }),
        root,
    )
}

fn storage_proof_for_key<T: Config, B: Backend<T::Hashing> + AsTrieBackend<T::Hashing>>(
    backend: B,
    key: StorageKey,
) -> (T::Hash, StorageProof) {
    let state_version = sp_runtime::StateVersion::default();
    let root = backend.storage_root(std::iter::empty(), state_version).0;
    let proof = StorageProof::new(prove_read(backend, &[key]).unwrap().iter_nodes().cloned());
    (root, proof)
}

#[test]
fn test_invalid_domain_extrinsic_root_proof() {
    let creator = 0u64;
    let operator_id = 1u64;
    let head_domain_number = 10;
    let mut ext = new_test_ext_with_extensions();
    let fraud_proof = ext.execute_with(|| {
        let domain_id = register_genesis_domain(creator, vec![operator_id]);
        extend_block_tree(domain_id, operator_id, head_domain_number + 1);
        assert_eq!(
            HeadReceiptNumber::<Test>::get(domain_id),
            head_domain_number
        );

        let bad_receipt_at = 8;
        let valid_bundle_digests = vec![ValidBundleDigest {
            bundle_index: 0,
            bundle_digest: vec![(Some(vec![1, 2, 3]), ExtrinsicDigest::Data(vec![4, 5, 6]))],
        }];
        let mut domain_block = get_block_tree_node_at::<Test>(domain_id, bad_receipt_at).unwrap();
        let bad_receipt = &mut domain_block.execution_receipt;
        bad_receipt.inboxed_bundles = {
            valid_bundle_digests
                .iter()
                .map(|vbd| {
                    InboxedBundle::valid(BlakeTwo256::hash_of(&vbd.bundle_digest), H256::random())
                })
                .collect()
        };
        bad_receipt.domain_block_extrinsic_root = H256::random();

        let bad_receipt_hash = bad_receipt.hash();
        let fraud_proof =
            generate_invalid_domain_extrinsic_root_fraud_proof::<Test>(domain_id, bad_receipt_hash);
        let (consensus_block_number, consensus_block_hash) = (
            bad_receipt.consensus_block_number,
            bad_receipt.consensus_block_hash,
        );
        ConsensusBlockHash::<Test>::insert(domain_id, consensus_block_number, consensus_block_hash);
        DomainBlocks::<Test>::insert(bad_receipt_hash, domain_block);
        fraud_proof
    });

    let fraud_proof_ext = FraudProofExtension::new(Arc::new(MockDomainFraudProofExtension {
        block_randomness: Randomness::from([1u8; 32]),
        timestamp: 1000,
    }));
    ext.register_extension(fraud_proof_ext);

    ext.execute_with(|| {
        assert_ok!(Domains::validate_fraud_proof(&fraud_proof),);
    })
}

fn generate_invalid_domain_extrinsic_root_fraud_proof<T: Config + pallet_timestamp::Config>(
    domain_id: DomainId,
    bad_receipt_hash: ReceiptHash,
) -> FraudProof<BlockNumberFor<T>, T::Hash> {
    let valid_bundle_digests = vec![ValidBundleDigest {
        bundle_index: 0,
        bundle_digest: vec![(Some(vec![1, 2, 3]), ExtrinsicDigest::Data(vec![4, 5, 6]))],
    }];

    FraudProof::InvalidExtrinsicsRoot(InvalidExtrinsicsRootProof {
        domain_id,
        bad_receipt_hash,
        valid_bundle_digests,
    })
}

#[test]
fn test_invalid_domain_block_hash_fraud_proof() {
    let creator = 0u64;
    let operator_id = 1u64;
    let head_domain_number = 10;
    let mut ext = new_test_ext_with_extensions();
    ext.execute_with(|| {
        let domain_id = register_genesis_domain(creator, vec![operator_id]);
        extend_block_tree(domain_id, operator_id, head_domain_number + 1);
        assert_eq!(
            HeadReceiptNumber::<Test>::get(domain_id),
            head_domain_number
        );

        let bad_receipt_at = 8;
        let mut domain_block = get_block_tree_node_at::<Test>(domain_id, bad_receipt_at).unwrap();
        let (root, digest_storage_proof) =
            generate_invalid_domain_block_hash_fraud_proof::<Test>(Digest::default());
        domain_block.execution_receipt.final_state_root = root;
        domain_block.execution_receipt.domain_block_hash = H256::random();
        let bad_receipt_hash = domain_block.execution_receipt.hash();
        DomainBlocks::<Test>::insert(bad_receipt_hash, domain_block);
        let fraud_proof = FraudProof::InvalidDomainBlockHash(InvalidDomainBlockHashProof {
            domain_id,
            bad_receipt_hash,
            digest_storage_proof,
        });
        assert_ok!(Domains::validate_fraud_proof(&fraud_proof),);
    });
}

fn generate_invalid_domain_block_hash_fraud_proof<T: Config>(
    digest: Digest,
) -> (T::Hash, StorageProof) {
    let digest_storage_key = sp_domains::fraud_proof::system_digest_final_key();
    let mut root = T::Hash::default();
    let mut mdb = PrefixedMemoryDB::<T::Hashing>::default();
    {
        let mut trie = TrieDBMutBuilderV1::new(&mut mdb, &mut root).build();
        trie.insert(&digest_storage_key, &digest.encode()).unwrap();
    };

    let backend = TrieBackendBuilder::new(mdb, root).build();
    storage_proof_for_key::<T, _>(backend, StorageKey(digest_storage_key))
}

#[test]
fn test_basic_fraud_proof_processing() {
    let creator = 0u64;
    let operator_id = 1u64;
    let head_domain_number = BlockTreePruningDepth::get() * 2;
    let bad_receipt_at = head_domain_number - BlockTreePruningDepth::get() / 2;
    let mut ext = new_test_ext_with_extensions();
    ext.execute_with(|| {
        let domain_id = register_genesis_domain(creator, vec![operator_id]);
        extend_block_tree(domain_id, operator_id, head_domain_number + 1);
        assert_eq!(
            HeadReceiptNumber::<Test>::get(domain_id),
            head_domain_number
        );

        // Construct and submit fraud proof that target ER at `head_domain_number - BlockTreePruningDepth::get() / 2`
        let bad_receipt = get_block_tree_node_at::<Test>(domain_id, bad_receipt_at)
            .unwrap()
            .execution_receipt;
        let bad_receipt_hash = bad_receipt.hash();
        let fraud_proof = FraudProof::dummy_fraud_proof(domain_id, bad_receipt_hash);
        assert_ok!(Domains::submit_fraud_proof(
            RawOrigin::None.into(),
            Box::new(fraud_proof)
        ));

        // The head receipt number should be reverted to `bad_receipt_at - 1`
        let head_receipt_number_after_fraud_proof = HeadReceiptNumber::<Test>::get(domain_id);
        assert_eq!(head_receipt_number_after_fraud_proof, bad_receipt_at - 1);

        for block_number in bad_receipt_at..=head_domain_number {
            // The targetted ER and all its descendants should be removed from the block tree
            assert!(BlockTree::<Test>::get(domain_id, block_number).is_empty());

            // The other data that used to verify ER should not be removed, such that the honest
            // operator can re-submit the valid ER
            assert!(
                !ExecutionInbox::<Test>::get((domain_id, block_number, block_number as u64))
                    .is_empty()
            );
            assert!(ConsensusBlockHash::<Test>::get(domain_id, block_number as u64).is_some());
        }

        // Re-submit the valid ER
        let resubmit_receipt = bad_receipt;
        let bundle = create_dummy_bundle_with_receipts(
            domain_id,
            operator_id,
            H256::random(),
            resubmit_receipt,
        );
        assert_ok!(Domains::submit_bundle(RawOrigin::None.into(), bundle,));
        assert_eq!(
            HeadReceiptNumber::<Test>::get(domain_id),
            head_receipt_number_after_fraud_proof + 1
        );
    });
}

#[test]
fn test_fraud_proof_prune_fraudulent_branch_of_receipt() {
    let creator = 0u64;
    let operator_id = 1u64;
    let head_domain_number = BlockTreePruningDepth::get() * 2;
    let bad_receipt_start_at = head_domain_number - BlockTreePruningDepth::get() / 2;
    let mut ext = new_test_ext_with_extensions();
    ext.execute_with(|| {
        let domain_id = register_genesis_domain(creator, vec![operator_id]);
        extend_block_tree(domain_id, operator_id, head_domain_number + 1);
        assert_eq!(
            HeadReceiptNumber::<Test>::get(domain_id),
            head_domain_number
        );

        // Construct a fraudulent branch of ER in the block tree start at `head_domain_number - BlockTreePruningDepth::get() / 2`
        let mut bad_receipts = vec![];
        for i in 0..3 {
            let bad_receipt_at = bad_receipt_start_at + i;
            let bad_receipt = {
                let mut er = get_block_tree_node_at::<Test>(domain_id, bad_receipt_at)
                    .unwrap()
                    .execution_receipt;
                er.final_state_root = H256::random();
                if let Some(h) = bad_receipts.last() {
                    er.parent_domain_block_receipt_hash = *h;
                }
                er
            };
            let bad_receipt_hash = bad_receipt.hash();
            let bundle = create_dummy_bundle_with_receipts(
                domain_id,
                operator_id,
                H256::random(),
                bad_receipt,
            );
            assert_ok!(Domains::submit_bundle(RawOrigin::None.into(), bundle));
            bad_receipts.push(bad_receipt_hash);

            assert_eq!(BlockTree::<Test>::get(domain_id, bad_receipt_at).len(), 2);
            assert!(DomainBlocks::<Test>::get(bad_receipt_hash).is_some());
        }

        // Construct and submit a fraud proof for the fraudulent branch of ER
        let fraud_proof = FraudProof::dummy_fraud_proof(domain_id, bad_receipts[0]);
        assert_ok!(Domains::submit_fraud_proof(
            RawOrigin::None.into(),
            Box::new(fraud_proof)
        ));

        // The head receipt number should be unchanged since the best branch of ER is valid
        // and only the fraudulent branch of ER should be removed from the block tree
        assert_eq!(
            HeadReceiptNumber::<Test>::get(domain_id),
            head_domain_number
        );
        for i in 0..3 {
            let bad_receipt_at = bad_receipt_start_at + i;
            assert_eq!(BlockTree::<Test>::get(domain_id, bad_receipt_at).len(), 1);
            assert!(DomainBlocks::<Test>::get(bad_receipts[i as usize]).is_none());
        }
    });
}<|MERGE_RESOLUTION|>--- conflicted
+++ resolved
@@ -2,16 +2,11 @@
 use crate::domain_registry::{DomainConfig, DomainObject};
 use crate::{
     self as pallet_domains, BalanceOf, BlockTree, BundleError, Config, ConsensusBlockHash,
-<<<<<<< HEAD
-    DomainBlocks, DomainHashOf, DomainNumberOf, DomainRegistry, ExecutionInbox, ExecutionReceiptOf,
-=======
     DomainBlockNumberFor, DomainBlocks, DomainRegistry, ExecutionInbox, ExecutionReceiptOf,
->>>>>>> 9b52fe49
     FraudProofError, FungibleHoldId, HeadReceiptNumber, NextDomainId, Operator, OperatorStatus,
     Operators,
 };
 use codec::{Decode, Encode, MaxEncodedLen};
-use domain_runtime_primitives::opaque::Block as DomainBlock;
 use domain_runtime_primitives::BlockNumber as DomainBlockNumber;
 use frame_support::dispatch::RawOrigin;
 use frame_support::traits::{ConstU16, ConstU32, ConstU64, Currency, Hooks};
@@ -217,11 +212,7 @@
 impl pallet_domains::Config for Test {
     type RuntimeEvent = RuntimeEvent;
     type DomainHash = sp_core::H256;
-<<<<<<< HEAD
-    type DomainBlock = DomainBlock;
-=======
-    type DomainHeader = sp_runtime::generic::Header<BlockNumber, BlakeTwo256>;
->>>>>>> 9b52fe49
+    type DomainHeader = sp_runtime::generic::Header<DomainBlockNumber, BlakeTwo256>;
     type ConfirmationDepthK = ConfirmationDepthK;
     type DomainRuntimeUpgradeDelay = DomainRuntimeUpgradeDelay;
     type Currency = Balances;
@@ -473,7 +464,7 @@
 pub(crate) fn extend_block_tree(
     domain_id: DomainId,
     operator_id: u64,
-    to: DomainNumberOf<Test>,
+    to: DomainBlockNumberFor<Test>,
 ) -> ExecutionReceiptOf<Test> {
     let head_receipt_number = HeadReceiptNumber::<Test>::get(domain_id);
     assert!(head_receipt_number < to);
@@ -515,15 +506,9 @@
 #[allow(clippy::type_complexity)]
 pub(crate) fn get_block_tree_node_at<T: Config>(
     domain_id: DomainId,
-<<<<<<< HEAD
-    block_number: DomainNumberOf<T>,
-) -> Option<
-    BlockTreeNode<BlockNumberFor<T>, T::Hash, DomainNumberOf<T>, DomainHashOf<T>, BalanceOf<T>>,
-=======
     block_number: DomainBlockNumberFor<T>,
 ) -> Option<
-    DomainBlock<BlockNumberFor<T>, T::Hash, DomainBlockNumberFor<T>, T::DomainHash, BalanceOf<T>>,
->>>>>>> 9b52fe49
+    BlockTreeNode<BlockNumberFor<T>, T::Hash, DomainBlockNumberFor<T>, T::DomainHash, BalanceOf<T>>,
 > {
     BlockTree::<T>::get(domain_id, block_number)
         .first()
